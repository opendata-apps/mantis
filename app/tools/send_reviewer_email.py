import smtplib
import ssl
from email.mime.multipart import MIMEMultipart
from email.mime.text import MIMEText
from email.utils import formataddr
from app.config import Config
<<<<<<< HEAD
=======
from email.utils import make_msgid
>>>>>>> 5672ad3b
from email.utils import make_msgid 
from email.utils import formatdate


def rendertextmsg(md):

    return f"""
    Liebe Mantis-Freundin, lieber Mantis-Freund,

    Vielen Dank, dass Sie sich am Gottesanbeterinnen-Monitoring
    beteiligt haben. Wir haben Ihre Fundmeldung überprüft. In der
    unten angeführten Tabelle sind alle Daten zu ihrer Meldung sowie
    die Bestimmung des Geschlechtes/ Stadiums aufgeführt. Mit der
    Überprüfung Ihres Fundes erscheint Ihr Punkt unter Auswertungen
    in der Verbreitungskarte. Aktuell liegen uns aus fast allen
    Landkreisen Meldungen vor. Nachdem die Art anfänglich vor allem
    im Süden zu finden war, dringt sie nun weiter in Richtung Norden
    vor. In den nördlichen Landkreisen sind Meldungen noch selten. Es
    gibt aber auch in allen Landkreisen noch Nachweislücken. Auch in
    Berlin und Potsdam mehren sich die Funde.

    Noch einmal vielen Dank für Ihre Meldung.

    Mit freundlichen Grüßen

    Ihr Team vom Mantis-Portal

    Folgende Daten haben wir erhalten:
    ==================================
    Kontakt: {md['user_kontakt']}

    {'Latitude:':<21}  {md['latitude']:>22}
    {'Longitude:':<21}  {md['longitude']:>22}
    {'PLZ:':<21}  {str(md['plz']):>22}
    {'Ort:':<21}  {md['ort']:>22}
    {'Straße:':<21}  {md['strasse']:>22}
    {'Bundesland:':<21} {md['land']:>22}
    {'Kreis:':<21} {md['kreis']:>22}
    {'Funddatum:':<21} {md['datum']:>22}

    ==========

    Folgendes Geschlecht bzw. Entwicklungsstadium wurden festgestellt:

    (siehe auch:  https://gottesanbeterin-gesucht.de/bestimmung)

    {'Männchen:':<10} {str(md['art_m']) + " ":10}
    {'Weibchen:':<10} {str(md['art_w']) + " ":<10}
    {'Nymphe(n):':<10} {str(md['art_n']) + " ":<10}
    {'Oothek(n):':<10} {str(md['art_o']) + " ":<10}
    {md['anm_bearbeiter']}

    Ihr Link für neue Meldungen:
    https://gottesanbeterin-gesucht.de/report/{md['user_id']}

    WICHTIGER HINWEIS:

    - Behandeln Sie den Link wie ein Passwort!
    - Publizieren Sie den Link nicht in Foren, Messengern, ...
    """.format(md)


def renderhtmlmsg(md):

    return f"""
    <h3>Liebe Mantis-Freundin, lieber Mantis-Freund,</h3>
    <p>
    Vielen Dank, dass Sie sich am Gottesanbeterinnen-Monitoring
    beteiligt haben. Wir haben Ihre Fundmeldung überprüft. In der
    unten angeführten Tabelle sind alle Daten zu ihrer Meldung sowie
    die Bestimmung des Geschlechtes/ Stadiums aufgeführt. Mit der
    Überprüfung Ihres Fundes erscheint Ihr Punkt unter Auswertungen
    in der Verbreitungskarte. Aktuell liegen uns aus fast allen
    Landkreisen Meldungen vor. Nachdem die Art anfänglich vor allem
    im Süden zu finden war, dringt sie nun weiter in Richtung Norden
    vor. In den nördlichen Landkreisen sind Meldungen noch selten. Es
    gibt aber auch in allen Landkreisen noch Nachweislücken. Auch in
    Berlin und Potsdam mehren sich die Funde.
    </p>
    <p>
    Noch einmal vielen Dank für Ihre Meldung.
    </p>
    <p>
    Mit freundlichen Grüßen
    </p>
    <p>
    Ihr Team vom Mantis-Portal
    </p>
    <hr/>
    <p><b>Folgende Daten haben wir erhalten:</b></p>
    <table>
    <tr>
    <td>Kontakt:</td><td>{md['user_kontakt']}</td>
    </tr>
    <tr>
    <td>Latitude</td>
    <td>{md['latitude']}</td>
    </tr>
    <tr>
    <td>Longitude</td>
    <td>{md['longitude']}</td>
    </tr>
    <tr>
    <td>PLZ</td>
    <td>{md['plz']}</td>
    </tr>
    <tr>
    <td>Ort</td>
    <td>{md['ort']}</td>
    </tr>
    <tr>
    <td>Straße</td>
    <td>{md['strasse']}</td>
    </tr>
    <tr>
    <td>Bundesland</td>
    <td>{md['land']}</td>
    </tr>
    <tr>
    <td>Kreis</td>
    <td>{md['kreis']}</td>
    </tr>
    <tr>
    <td>Funddatum</td>
    <td>{md['datum']}</td>
    </tr>
    <tr>
    <td colspan="2">
    <b>Folgendes Geschlecht bzw. Entwicklungsstadium wurden festgestellt:</b>
    </td>
    </tr>
    <tr>
    <td colspan="2">
    (siehe auch:  https://gottesanbeterin-gesucht.de/bestimmung)
    </td>
    </tr>
    <tr>
    <td>
    Männchen:
    </td>
    <td>
    {md['art_m']}
    </td>
    </tr>
    <tr>
    <td>
    Weibchen
    </td>
    <td>
    {md['art_w']}
    </td>
    </tr>
    <tr>
    <td>
    Nymphe(n)
    </td>
    <td>
    {md['art_n']}
    </td>
    </tr>
    <tr>
    <td>
    Oothek(n)
    </td>
    <td>
    {md['art_o']}
    </td>
    </tr>
    <tr>
    <td colspan="2">
    {md['anm_bearbeiter']}
    </td>
    </tr>
    <tr>
    <td>Ihr Link für weitere Meldungen</td>
    <td></td>
    </tr>
    <tr>
    <td colspan="2">
      https://gottesanbeterin-gesucht.de/report/{md['user_id']}
    </td>
    </tr>
    <tr>
     <td><b>WICHTIGER HINWEIS:</b></td>
     <td></td>
    </tr>
    <tr>
     <td colspan="2">
       <ol>
         <li>Behandeln Sie den Link wie ein Passwort</li>
         <li>Publizieren Sie den Link nicht in Foren, Messengern, ...</li>
       </ol>
     <td>
    </tr>
    </table>
    """.format(md)


def send_email(data):
    """ Send a multipart email """

    # Generate Message-ID
    msgid = make_msgid()

    md = data
    text = ""
    if md['anm_bearbeiter']:
        if md['anm_bearbeiter'] == '':
            text = 'Keine Anmerkung(en) vom Reviewer.'
        else:
            text = 'Anmerkung(en) vom Reviewer: ' + md['anm_bearbeiter']
    md['anm_bearbeiter'] = text
    md['datum'] = md['dat_fund_von'].strftime(' %d.%m.%Y')
    text = rendertextmsg(md)
    html = renderhtmlmsg(md)
    subject = "Meldebestätigung"
    smtp_server = Config.host
    login = Config.sender_email  # paste your login generated by Mailtrap
    password = Config.sender_pass  # paste your password generated by Mailtrap

    sender_email = Config.sender_email
    user_name = md['user_name']
    receiver_email = md['user_kontakt']
    message = MIMEMultipart("alternative")
    message["Subject"] = subject
    message["From"] = formataddr(('Gottesanbeterin gesucht',
                                  Config.sender_email))
    message["To"] = formataddr((user_name, receiver_email))

    # Set the Message-ID and Date headers
    message["Message-ID"] = msgid.split('@')[0]
    message["Message-ID"] += '@' + 'gottesanbeterin-gesucht.de>'
    message["Date"] = formatdate(localtime=True)

    text = rendertextmsg(data)
    html = renderhtmlmsg(data)

    # Convert both parts to MIMEText objects
    # and add them to the MIMEMultipart message
    part1 = MIMEText(text, "plain")
    part2 = MIMEText(html, "html")
    message.attach(part1)
    message.attach(part2)
    context = ssl.create_default_context()
    try:
        with smtplib.SMTP(smtp_server, Config.port) as server:
            server.starttls(context=context)
            server.login(login, password)
            server.sendmail(sender_email, receiver_email, message.as_string())
    except Exception as ex:
        raise ex<|MERGE_RESOLUTION|>--- conflicted
+++ resolved
@@ -4,10 +4,7 @@
 from email.mime.text import MIMEText
 from email.utils import formataddr
 from app.config import Config
-<<<<<<< HEAD
-=======
 from email.utils import make_msgid
->>>>>>> 5672ad3b
 from email.utils import make_msgid 
 from email.utils import formatdate
 
