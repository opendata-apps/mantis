import random
from datetime import datetime

import click
from flask import Flask, render_template
from flask.cli import with_appcontext
from flask_migrate import Migrate
from flask_sqlalchemy import SQLAlchemy
from flask_wtf.csrf import CSRFProtect
from werkzeug.middleware.proxy_fix import ProxyFix
#from sqlalchemy.dialects.postgresql import TSVECTOR
import sqlalchemy as sa
import sqlalchemy.schema
import sqlalchemy.ext.compiler
import sqlalchemy.orm as orm
from sqlalchemy import text
from .config import Config
import  app.database.full_text_search as fts
from app.demodata.filldb import insert_data_reports

#import create_materialized_view
csrf = CSRFProtect()
db = SQLAlchemy()
migrate = Migrate()


# Define the custom command for creating the materialized view
@click.command("create-mview")
@with_appcontext
def create_materialized_view_command():
    """Create the materialized view."""
<<<<<<< HEAD
    from app.database.full_text_search import FullTextSearch
    from app.database.alldata import TblAllData

    FullTextSearch.create_materialized_view()
=======
    #from app.database.full_text_search import FullTextSearch
    from app.database.alldata import TblAllData

    #FullTextSearch.createGen()
>>>>>>> 5672ad3b
    TblAllData.create_materialized_view()
    click.echo("Materialized view created.")


@click.command("upgrade-fts")
@with_appcontext
def upgrade_fts_command():
    """Upgrade the Full Text Search implementation."""
    try:
        # Run the migration
        from flask import current_app
        from flask_migrate import upgrade as flask_migrate_upgrade
        
        with current_app.app_context():
            # Run both migrations in sequence
            flask_migrate_upgrade(revision='fts_upgrade_2024')
            flask_migrate_upgrade(revision='fts_weighted_upgrade_2024')
            
            # Refresh the view
            from app.database.full_text_search import FullTextSearch
            FullTextSearch.refresh_materialized_view()
        
        click.echo("FTS upgrade completed successfully.")
    except Exception as e:
        click.echo(f"Error during FTS upgrade: {e}")
        raise


# Define the custom command for inserting initial data
@click.command("insert-initial-data")
@with_appcontext
def insert_initial_data_command():
    """Insert initial data into the beschreibung table."""
    conn = Config.SQLALCHEMY_DATABASE_URI
    db = sa.create_engine(conn)
    Session = orm.sessionmaker(bind=db)
    session = Session()

    for id, beschreibung in Config.INITIAL_DATA:
        session.execute(
            text(
                "INSERT INTO beschreibung (id, beschreibung) VALUES (:id, :beschreibung)"
            ),
            {"id": id, "beschreibung": beschreibung},
        )
    session.commit()

    insert_data_reports(session)
    fts.create_materialized_view(db, session=session)

#    conn = Config.SQLALCHEMY_DATABASE_URI
#    db = sa.create_engine(conn)
#    Session = orm.sessionmaker(bind=db)
#    session = Session()
#    try:
#        for id, beschreibung in Config.INITIAL_DATA:
#            session.execute(
#                text(
#                    "INSERT INTO beschreibung (id, beschreibung) VALUES (:id, :beschreibung)"
#                ),
#                {"id": id, "beschreibung": beschreibung},
#            )
#
#        session.commit()
#    except Exception as e:
#        print("Beschreibungen schon vorhanden!")
##    if Config.TESTING:
##   try:
#    print('Include demo-data for testing and development')
#    insert_data_reports(session)
 #   except Exception as e:
  #      print("demodata schon vorhanden!")
    #fts.create_materialized_view(db, session)        
def create_app(config_class=Config):
    app = Flask(__name__)
    app.config.from_object(config_class)
    csrf.init_app(app)
    db.init_app(app)

    with app.app_context():
        app.jinja_env.filters["shuffle"] = shuffle

    migrate.init_app(app, db)

    # Register the custom commands
    app.cli.add_command(create_materialized_view_command)
    app.cli.add_command(upgrade_fts_command)
    app.cli.add_command(insert_initial_data_command)

    # If using Flask-App behind Nginx
    # https://flask.palletsprojects.com/en/2.3.x/deploying/proxy_fix/
    app.wsgi_app = ProxyFix(app.wsgi_app, x_for=1, x_proto=1, x_host=1, x_prefix=1)

    @app.context_processor
    def inject_now():
        return {"now": datetime.utcnow()}

    # Import the routes
    from app.routes.admin import admin
    from app.routes.data import data
    from app.routes.main import main
    from app.routes.provider import provider
    from app.routes.statistics import stats

    csrf.exempt(main)
    csrf.exempt(admin)
    csrf.exempt(stats)
    csrf.exempt(provider)

    app.register_blueprint(main)
    app.register_blueprint(admin)
    app.register_blueprint(data)
    app.register_blueprint(stats)
    app.register_blueprint(provider)
    app.register_error_handler(404, page_not_found)
    app.register_error_handler(403, forbidden)
    app.register_error_handler(429, too_many_requests)

    return app


# Define the shuffle function for images
# Add the shuffle function to Jinja environment filters
def shuffle(seq):
    try:
        result = list(seq)
        random.shuffle(result)
        return result
    except:
        return seq


def page_not_found(e):
    return render_template("error/404.html"), 404


def forbidden(e):
    return render_template("error/403.html"), 403


def too_many_requests(e):
    return render_template("error/429.html"), 429<|MERGE_RESOLUTION|>--- conflicted
+++ resolved
@@ -29,17 +29,10 @@
 @with_appcontext
 def create_materialized_view_command():
     """Create the materialized view."""
-<<<<<<< HEAD
-    from app.database.full_text_search import FullTextSearch
-    from app.database.alldata import TblAllData
-
-    FullTextSearch.create_materialized_view()
-=======
     #from app.database.full_text_search import FullTextSearch
     from app.database.alldata import TblAllData
 
     #FullTextSearch.createGen()
->>>>>>> 5672ad3b
     TblAllData.create_materialized_view()
     click.echo("Materialized view created.")
 
