from datetime import datetime, timedelta
from io import BytesIO
import pandas as pd
from app import db
from app.config import Config
from app.database.full_text_search import FullTextSearch, refresh_materialized_view
from app.database.models import (
    TblFundortBeschreibung,
    TblFundorte,
    TblMeldungen,
    TblMeldungUser,
    TblUsers,
    TblAllData
)
from flask import session
from flask import (
    Blueprint,
    abort,
    jsonify,
    redirect,
    render_template,
    request,
    send_file,
    send_from_directory,
    url_for,
)
from sqlalchemy import inspect, or_, text, cast, String, update
from app.tools.check_reviewer import login_required
import shutil
from werkzeug.utils import secure_filename
from pathlib import Path
from flask import current_app
from app.tools.send_reviewer_email import send_email
from typing import Optional, List, Dict, Any, Union

import os

# Blueprints
admin = Blueprint("admin", __name__)

# Add this constant at the top of the file
NON_EDITABLE_FIELDS = {
    "meldungen": ["id", "fo_zuordnung"],
    "beschreibung": ["id"],
    "fundorte": ["id", "ablage", "beschreibung"],
    "melduser": ["id", "id_finder", "id_meldung", "id_user"],
    "users": ["id", "user_id"],
    "all_data_view": ["id", "id_meldung", "fo_zuordnung", "report_user_db_id", "fundorte_id", "beschreibung_id", "dat_fund_von", "ort", "report_user_id"]
}


@admin.route("/reviewer/<usrid>")
def reviewer(usrid):
    "This function is used to display the reviewer page"
    # Fetch the user based on the 'usrid' parameter
    user = TblUsers.query.filter_by(user_id=usrid).first()

    # If the user doesn't exist or the role isn't 9, return 404
    if not user or user.user_rolle != "9":
        abort(403)

    now = datetime.utcnow()
    # Get the user_name of the logged in user_id
    user_name = user.user_name
    page = request.args.get("page", 1, type=int)
    per_page = request.args.get("per_page", 21, type=int)
    last_updated = session.get("last_updated")
    # Store the userid in session
    session["user_id"] = usrid

    # Convert last_updated to a timezone-naive datetime if it's timezone-aware
    if last_updated and last_updated.tzinfo:
        last_updated = last_updated.replace(tzinfo=None)

    if last_updated is None or now - last_updated > timedelta(minutes=1):
        refresh_materialized_view(db)
        session["last_updated"] = now

    filter_status = request.args.get("statusInput", "offen")
    filter_type = request.args.get("typeInput", None)
    sort_order = request.args.get("sort_order", "id_desc")  # Changed default to desc
    search_query = request.args.get("q", None)
    search_type = request.args.get("search_type", "full_text")
    date_from = request.args.get("dateFrom", None)
    date_to = request.args.get("dateTo", None)

    image_path = Config.UPLOAD_FOLDER.replace("app/", "")
    inspector = inspect(db.engine)
    tables = inspector.get_table_names()

    if "statusInput" not in request.args and "sort_order" not in request.args:
        return redirect(
            url_for(
                "admin.reviewer", usrid=usrid, statusInput="offen", sort_order="id_desc"  # Changed to desc
            )
        )

    # Get filtered query using our reusable function
    query = get_filtered_query(
        filter_status=filter_status,
        filter_type=filter_type,
        search_query=search_query,
        search_type=search_type,
        date_from=date_from,
        date_to=date_to
    )

    # Apply sort order
    if sort_order == "id_asc":
        query = query.order_by(TblMeldungen.id.asc())
    elif sort_order == "id_desc":
        query = query.order_by(TblMeldungen.id.desc())

    paginated_sightings = query.paginate(page=page, per_page=per_page, error_out=False)

    # Process the joined data for the template
    reported_sightings = []
    for row in paginated_sightings.items:
        meldung, fundort, beschreibung, _, user = row
        sighting = meldung
        sighting.fundort = fundort
        sighting.beschreibung = beschreibung
        sighting.ort = fundort.ort
        sighting.plz = fundort.plz
        sighting.kreis = fundort.kreis
        sighting.land = fundort.land
        if sighting.bearb_id:
            approver = TblUsers.query.filter_by(user_id=sighting.bearb_id).first()
            sighting.approver_username = approver.user_name if approver else "Unknown"
        reported_sightings.append(sighting)

    return render_template(
        "admin/admin.html",
        user_id=usrid,
        paginated_sightings=paginated_sightings,
        reported_sightings=reported_sightings,
        tables=tables,
        image_path=image_path,
        user_name=user_name,
        filters={"status": filter_status, "type": filter_type},
        current_filter_status=filter_status,
        current_sort_order=sort_order,
        search_query=search_query,
        search_type=search_type,
        apikey=Config.esri
    )


@admin.route("/change_mantis_meta_data/<int:id>", methods=["POST"])
@login_required
def change_mantis_meta_data(id):
    "Change mantis report metadata"
    new_data = request.form.get("new_data")
    fieldname = request.form.get("type")

    if not new_data or not fieldname:
        return jsonify({"error": "Missing data in request"}), 400

    sighting_meldung = TblMeldungen.query.get(id)
    if not sighting_meldung:
        return jsonify({"error": "Report not found"}), 404

    if fieldname in ["fo_quelle", "anm_bearbeiter"]:
        sighting_obj = sighting_meldung
    else:
        fo_id = sighting_meldung.fo_zuordnung
        sighting_obj = TblFundorte.query.get(fo_id)
        if not sighting_obj:
            return jsonify({"error": "Fundort not found"}), 404

    sighting_obj.bearb_id = session["user_id"]
    update_fields = {
        "fo_quelle": "fo_quelle",
        "anm_bearbeiter": "anm_bearbeiter",
        "amt": "amt",
        "mtb": "mtb",
        "latitude": "latitude",
        "longitude": "longitude",
        "plz": "plz",
        "ort": "ort",
        "strasse": "strasse",
        "kreis": "kreis",
        "land": "land",
    }

    field_to_update = update_fields.get(fieldname)
    if field_to_update:
        setattr(sighting_obj, field_to_update, new_data)
        try:
            db.session.commit()
            current_app.logger.info(f"Report {id} metadata updated: {fieldname} to {new_data} by user {session['user_id']}")
            return jsonify({"success": True})
        except Exception as e:
            db.session.rollback()
            current_app.logger.error(f"Database error updating report {id}: {e}")
            return jsonify({"error": "Database error"}), 500
    else:
        return jsonify({"error": "Invalid field type"}), 400


@admin.route("/<path:filename>")
@login_required
def report_Img(filename):
    "This function is used to serve the image of the report"
    return send_from_directory("", filename, mimetype="image/webp", as_attachment=False)


@admin.route("/toggle_approve_sighting/<id>", methods=["POST"])
@login_required
def toggle_approve_sighting(id):
    "Find ID and mark as edited with a date in column dat_bear"

    # Find the report by id
    sighting = TblMeldungen.query.get(id)
    if sighting:
        # Set the dat_bear value to the current
        # datetime if it is not already set
        if not sighting.dat_bear:
            sighting.dat_bear = datetime.now()
        else:
            # Clear the dat_bear value if it is already set
            sighting.dat_bear = None
        sighting.bearb_id = session["user_id"]
        db.session.commit()
        current_app.logger.debug(
            f"Sighting {id} approval toggled. dat_bear set to {sighting.dat_bear}"
        )
    else:
        current_app.logger.error(f"Sighting {id} not found for approval toggle.")
        return jsonify({"error": "Report not found"}), 404

    if Config.send_emails:
        # get data for E-Mail if send_email is True
        sighting = (
            db.session.query(
                TblMeldungen,
                TblFundorte,
                TblFundortBeschreibung,
                TblMeldungUser,
                TblUsers,
            )
            .join(TblFundorte, TblMeldungen.fo_zuordnung == TblFundorte.id)
            .join(
                TblFundortBeschreibung,
                TblFundorte.beschreibung == TblFundortBeschreibung.id,
            )
            .join(TblMeldungUser, TblMeldungen.id == TblMeldungUser.id_meldung)
            .join(TblUsers, TblMeldungUser.id_user == TblUsers.id)
            .filter(TblMeldungen.id == id)
            .first()
        )

        if sighting:
            dbdata = {}
            for part in sighting:
                part_dict = {
                    c.name: getattr(part, c.name) for c in part.__table__.columns
                }
                dbdata.update(part_dict)

            if dbdata["user_kontakt"]:
                try:
                    send_email(dbdata)
                except Exception as e:
                    current_app.logger.error(
                        f"Email not sent for sighting {id}. Error: {e}"
                    )
            else:
                current_app.logger.error(
                    f"Email not sent for sighting {id}. No email address found."
                )
            return jsonify({"success": True})
        else:
            return jsonify({"error": "Sighting not found for email sending."}), 404
    else:
        return jsonify({"success": True})


@admin.route("/get_sighting/<id>", methods=["GET", "POST"])
@login_required
def get_sighting(id):
    "Find the sighting by id and return it as a JSON object"
    # Find the report by id
    sighting = (
        db.session.query(
            TblMeldungen, TblFundorte, TblFundortBeschreibung, TblMeldungUser, TblUsers
        )
        .join(TblFundorte, TblMeldungen.fo_zuordnung == TblFundorte.id)
        .join(
            TblFundortBeschreibung,
            TblFundorte.beschreibung == TblFundortBeschreibung.id,
        )
        .join(TblMeldungUser, TblMeldungen.id == TblMeldungUser.id_meldung)
        .join(TblUsers, TblMeldungUser.id_user == TblUsers.id)
        .filter(TblMeldungen.id == id)
        .first()
    )

    if sighting:
        # Convert sighting to a dictionary and return it
        sighting_dict = {}
        for part in sighting:
            part_dict = {c.name: getattr(part, c.name) for c in part.__table__.columns}
            sighting_dict.update(part_dict)
        return jsonify(sighting_dict)
    else:
        return jsonify({"error": "Report not found"}), 404


@admin.route("/delete_sighting/<id>", methods=["POST"])
@login_required
def delete_sighting(id):
    "Delete sighting based on id"
    # Find the report by id
    sighting = TblMeldungen.query.get(id)
    if sighting:
        # Set the deleted value to True
        sighting.deleted = True
        sighting.bearb_id = session["user_id"]
        db.session.commit()
        return jsonify({"message": "Report successfully deleted"}), 200
    else:
        return jsonify({"error": "Report not found"}), 404


@admin.route("/undelete_sighting/<id>", methods=["POST"])
@login_required
def undelete_sighting(id):
    "Undelete sighting based on id"
    # Find the report by id
    sighting = TblMeldungen.query.get(id)
    if sighting:
        # Set the deleted value to False
        sighting.deleted = False
        sighting.bearb_id = session["user_id"]
        db.session.commit()
        return jsonify({"message": "Report successfully undeleted"}), 200
    else:
        return jsonify({"error": "Report not found"}), 404


@admin.route("/change_mantis_gender/<int:id>", methods=["POST"])
@login_required
def change_gender(id):
    "Change mantis gender or type"
    new_gender = request.form.get("new_gender")

    sighting = TblMeldungen.query.get(id)

    # Reset all gender columns to 0
    sighting.art_m = 0
    sighting.art_w = 0
    sighting.art_n = 0
    sighting.art_o = 0
    sighting.art_f = 0

    # Update the specified gender to 1
    if new_gender == "M":
        sighting.art_m = 1
    elif new_gender == "W":
        sighting.art_w = 1
    elif new_gender == "N":
        sighting.art_n = 1
    elif new_gender == "O":
        sighting.art_o = 1
    elif new_gender == "F":
        sighting.art_f = 1

    sighting.bearb_id = session["user_id"]
    db.session.commit()

    return jsonify(success=True)


@admin.route("/change_mantis_count/<int:id>", methods=["POST"])
@login_required
def change_mantis_count(id):
    "Change mantis count for a specific type"
    new_count = request.form.get("new_count")
    mantis_type = request.form.get("type")
    sighting = TblMeldungen.query.get(id)

    # Update the count for the specified mantis type
    if mantis_type == "Männchen":
        sighting.art_m = new_count
    elif mantis_type == "Weibchen":
        sighting.art_w = new_count
    elif mantis_type == "Nymphe":
        sighting.art_n = new_count
    elif mantis_type == "Oothek":
        sighting.art_o = new_count
    elif mantis_type == "Andere":
        sighting.art_f = new_count
    elif mantis_type == "Anzahl":
        sighting.tiere = new_count

    sighting.bearb_id = session["user_id"]
    db.session.commit()

    return jsonify(success=True)


@admin.route("/admin/export/xlsx/<string:value>")
@login_required
def export_data(value):
    "Export the data from the database as an Excel file"
    try:
        current_time = datetime.now().strftime("%d.%m.%Y_%H%M")

        # Get parameters from request, using same defaults as reviewer function
        filter_status = request.args.get("statusInput", "offen")
        filter_type = request.args.get("typeInput", "all")
        search_query = request.args.get("q", None)
        search_type = request.args.get("search_type", "full_text")
        date_from = request.args.get("dateFrom", None)
        date_to = request.args.get("dateTo", None)

        # Get filtered query based on export type
        if value == "all":
            filename = f"Alle_Meldungen_{current_time}.xlsx"
            query = get_filtered_query(filter_status="all")
        elif value == "accepted":
            filename = f"Akzeptierte_Meldungen_{current_time}.xlsx"
            query = get_filtered_query(filter_status="bearbeitet")
        elif value == "non_accepted":
            filename = f"Nicht_akzeptierte_Meldungen_{current_time}.xlsx"
            query = get_filtered_query(filter_status="offen")
        elif value == "searched":
            filename = f"Suchergebnisse_{current_time}.xlsx"
            # For searched results, use all the filter parameters from the request
            query = get_filtered_query(
                filter_status=filter_status,
                filter_type=filter_type,
                search_query=search_query,
                search_type=search_type,
                date_from=date_from,
                date_to=date_to
            )
        else:
            abort(404, description="Resource not found")

        data = query.all()
        
        # Process the data to match the reviewer view format
        processed_data = []
        for row in data:
            meldung, fundort, beschreibung, melduser, user = row
            entry = {
                'ID': meldung.id,
                'Status': 'Gelöscht' if meldung.deleted else ('Bearbeitet' if meldung.dat_bear else 'Offen'),
                'Fund-Datum': meldung.dat_fund_von.strftime('%d.%m.%Y') if meldung.dat_fund_von else '',
                'Melde-Datum': meldung.dat_meld.strftime('%d.%m.%Y') if meldung.dat_meld else '',
                'Bearbeitungs-Datum': meldung.dat_bear.strftime('%d.%m.%Y') if meldung.dat_bear else '',
                'Anzahl Tiere': meldung.tiere,
                'Männchen': meldung.art_m,
                'Weibchen': meldung.art_w,
                'Nymphen': meldung.art_n,
                'Ootheken': meldung.art_o,
                'Andere': meldung.art_f,
                'Fundort-Quelle': meldung.fo_quelle,
                'Anmerkung Melder': meldung.anm_melder,
                'Anmerkung Bearbeiter': meldung.anm_bearbeiter,
                'PLZ': fundort.plz,
                'Ort': fundort.ort,
                'Straße': fundort.strasse,
                'Kreis': fundort.kreis,
                'Land': fundort.land,
                'Amt': fundort.amt,
                'MTB': fundort.mtb,
                'Längengrad': fundort.longitude,
                'Breitengrad': fundort.latitude,
                'Beschreibung': beschreibung.beschreibung,
                'Melder Name': user.user_name,
                'Melder Kontakt': user.user_kontakt
            }
            
            # Add approver info if available
            if meldung.bearb_id:
                approver = TblUsers.query.filter_by(user_id=meldung.bearb_id).first()
                entry['Bearbeiter'] = approver.user_name if approver else "Unknown"
            
            processed_data.append(entry)

        # Create DataFrame from processed data
        df = pd.DataFrame(processed_data)

        # Write the DataFrame to an Excel file
        output = BytesIO()
        with pd.ExcelWriter(output, engine="xlsxwriter") as writer:
            df.to_excel(writer, sheet_name="Daten", index=False)
            
            # Get the xlsxwriter workbook and worksheet objects
            workbook = writer.book
            worksheet = writer.sheets["Daten"]
            
            # Add a table to the worksheet
            (max_row, max_col) = df.shape
            column_settings = [{'header': column} for column in df.columns]
            worksheet.add_table(0, 0, max_row, max_col - 1, {
                'columns': column_settings,
                'style': 'Table Style Medium 9'
            })
            
            # Auto-adjust columns' width
            for i, col in enumerate(df.columns):
                column_len = max(df[col].astype(str).map(len).max(), len(col))
                worksheet.set_column(i, i, column_len + 2)

        # Reset the file pointer to the beginning
        output.seek(0)

        # Send the file
        mime = "application/vnd.openxmlformats-officedocument.spreadsheetml.sheet"
        return send_file(output, mimetype=mime, as_attachment=True, download_name=filename)
    except Exception:
        current_app.logger.exception("Error in export_data")
        return jsonify({"error": "An error occurred during export"}), 500


def update_report_image_date(report_id, new_date):
    "Update the date in the image filename and the database"
    new_date_obj = datetime.strptime(new_date, "%Y-%m-%d")

    # Fetch the report
    report = db.session.query(TblMeldungen).filter_by(id=report_id).first()
    if not report:
        return {"error": "Report not found"}, 404

    # Fetch the corresponding fundorte record
    fundorte_record = (
        db.session.query(TblFundorte).filter_by(id=report.fo_zuordnung).first()
    )
    if not fundorte_record:
        return {"error": "Fundorte record not found"}, 404

    base_dir = Path(current_app.config["UPLOAD_FOLDER"])
    old_image_path = base_dir / fundorte_record.ablage

    old_dir, old_filename = os.path.split(old_image_path)
    location, _, usrid = old_filename.rsplit("-", 2)

    old_dir, old_filename = os.path.split(old_image_path)
    location, _, usrid = old_filename.rsplit("-", 2)

    new_dir_path = _create_directory(new_date_obj)
    new_filename = _create_filename(location, usrid, new_date_obj)
    new_file_path = new_dir_path / (new_filename + ".webp")

    try:
        shutil.move(str(old_image_path), str(new_file_path))

        # Check if old directory is empty, if yes, delete it
        if not os.listdir(old_dir):
            os.rmdir(old_dir)

    except IOError as e:
        return {"error": f"Failed to move file: {e}"}, 500

    # Update the path in fundorte table
    fundorte_record.ablage = str(new_file_path.relative_to(base_dir))
    db.session.commit()

    return {"status": "success"}, 200


def _create_directory(new_date):
    "Create a directory for the new image if it doesn't exist yet"
    year = new_date.strftime("%Y")
    base_dir = Path(current_app.config["UPLOAD_FOLDER"])
    dir_path = base_dir / year / new_date.strftime("%Y-%m-%d")
    dir_path.mkdir(parents=True, exist_ok=True)
    return dir_path


def _create_filename(location, usrid, new_date):
    "Create a filename for the new image and location"
    new_timestamp = new_date.strftime("%Y%m%d%H%M%S")
    # Generate the filename without the .webp extension
    return "{}-{}-{}".format(
        secure_filename(location), new_timestamp, secure_filename(usrid)
    )


# Define a function to convert a row to a dictionary
def row2dict(row):
    "Convert a row to a dictionary"
    d = {}
    for item in row:
        for column in item.__table__.columns:
            d[column.name] = str(getattr(item, column.name))

    return d


def get_filtered_query(
    filter_status: Optional[str] = None,
    filter_type: Optional[str] = None,
    search_query: Optional[str] = None,
    search_type: Optional[str] = None,
    date_from: Optional[str] = None,
    date_to: Optional[str] = None
) -> Any:
    """Get filtered query based on parameters."""
    # Always include all necessary joins for better performance
    query = (
        db.session.query(
            TblMeldungen, TblFundorte, TblFundortBeschreibung, TblMeldungUser, TblUsers
        )
        .join(TblFundorte, TblMeldungen.fo_zuordnung == TblFundorte.id)
        .join(
            TblFundortBeschreibung,
            TblFundorte.beschreibung == TblFundortBeschreibung.id,
        )
        .join(TblMeldungUser, TblMeldungen.id == TblMeldungUser.id_meldung)
        .join(TblUsers, TblMeldungUser.id_user == TblUsers.id)
    )

    # Apply filter conditions based on 'filter_status'
    if filter_status == "bearbeitet":
        query = query.filter(
            TblMeldungen.dat_bear.isnot(None),
            or_(TblMeldungen.deleted.is_(None), TblMeldungen.deleted == False),  # noqa: E712
        )
    elif filter_status == "offen":
        query = query.filter(
            TblMeldungen.dat_bear.is_(None),
            or_(TblMeldungen.deleted.is_(None), TblMeldungen.deleted == False),  # noqa: E712
        )
    elif filter_status == "geloescht":
        query = query.filter(TblMeldungen.deleted == True)  # noqa: E712
    elif filter_status == "all":
        query = query.filter(
            or_(
                TblMeldungen.deleted.is_(None),
                TblMeldungen.deleted == False,  # noqa: E712
                TblMeldungen.deleted == True,  # noqa: E712
            )
        )
    elif search_query:
        # If there's a search query, don't apply any deletion filter
        pass
    else:
        # Default behavior: Exclude deleted items
        query = query.filter(
            or_(TblMeldungen.deleted.is_(None), TblMeldungen.deleted == False)  # noqa: E712
        )

    # Apply type filter
    if filter_type:
        if filter_type == "maennlich":
            query = query.filter(TblMeldungen.art_m >= 1)
        elif filter_type == "weiblich":
            query = query.filter(TblMeldungen.art_w >= 1)
        elif filter_type == "oothek":
            query = query.filter(TblMeldungen.art_o >= 1)
        elif filter_type == "Nymphe":
            query = query.filter(TblMeldungen.art_n >= 1)
        elif filter_type == "andere":
            query = query.filter(TblMeldungen.art_f >= 1)
        elif filter_type == "nicht_bestimmt":
            query = query.filter(
                TblMeldungen.art_m.is_(None),
                TblMeldungen.art_w.is_(None),
                TblMeldungen.art_o.is_(None),
                TblMeldungen.art_n.is_(None),
                TblMeldungen.art_f.is_(None),
            )

    # Apply search
    if search_query:
        try:
            if search_type == "id":
                try:
                    search_query = int(search_query)
                    query = query.filter(TblMeldungen.id == search_query)
                except ValueError:
                    search_type = "full_text"

            if search_type == "full_text":
                if "@" in search_query:
                    query = query.filter(TblUsers.user_kontakt.ilike(f"%{search_query}%"))
                else:
                    # Use the new FTS search method
                    matching_ids = FullTextSearch.search(search_query)
                    if matching_ids:
                        query = query.filter(TblMeldungen.id.in_(matching_ids))
                    else:
                        # If no FTS matches, return empty result
                        query = query.filter(TblMeldungen.id == -1)
        except Exception as e:
            current_app.logger.error(f"Search error: {e}")
            query = query.filter(TblMeldungen.id == -1)  # Return empty result set on error

    # Apply date filters
    if date_from and date_to:
        try:
            date_from_obj = datetime.strptime(date_from, "%d.%m.%Y")
            date_to_obj = datetime.strptime(date_to, "%d.%m.%Y")
            query = query.filter(
                TblMeldungen.dat_fund_von.between(date_from_obj, date_to_obj)
            )
        except ValueError as e:
            current_app.logger.error(f"Date parsing error: {e}")
            query = query.filter(TblMeldungen.id == -1)
    elif date_from:
        try:
            date_from_obj = datetime.strptime(date_from, "%d.%m.%Y")
            query = query.filter(TblMeldungen.dat_fund_von >= date_from_obj)
        except ValueError as e:
            current_app.logger.error(f"Date parsing error: {e}")
            query = query.filter(TblMeldungen.id == -1)
    elif date_to:
        try:
            date_to_obj = datetime.strptime(date_to, "%d.%m.%Y")
            query = query.filter(TblMeldungen.dat_fund_von <= date_to_obj)
        except ValueError as e:
            current_app.logger.error(f"Date parsing error: {e}")
            query = query.filter(TblMeldungen.id == -1)

    return query


@admin.route("/alldata")
@login_required
def database_view():
    inspector = inspect(db.engine)
    tables = [table for table in inspector.get_table_names() if table not in ['aemter', 'alembic_version', 'melduser']]
    tables.append('all_data_view')  # Add the materialized view to the list of tables
    
    # Get user_id from session, default to None if not found
    user_id = session.get('user_id')
    
    return render_template("admin/database.html", tables=tables, user_id=user_id)

@admin.route("/admin/get_table_data/<table_name>")
@login_required
def get_table_data(table_name):
    if table_name in ['aemter', 'alembic_version']:
        return jsonify({"error": "Access to this table is not allowed"}), 403
    try:
        page = request.args.get('page', 1, type=int)
        per_page = request.args.get('per_page', 10, type=int)
        search = request.args.get('search', '')
        search_type = request.args.get('search_type', 'full_text')  # Get search type
        sort_column = request.args.get('sort_column', 'id')
        sort_direction = request.args.get('sort_direction', 'asc')

        # Check if it's time to refresh the materialized view
        last_updated = session.get('last_updated_all_data_view')
        now = datetime.utcnow()
        if last_updated is None or (now - last_updated.replace(tzinfo=None) > timedelta(minutes=1)):
<<<<<<< HEAD
            TblAllData.refresh_materialized_view()
=======
            refresh_materialized_view(db)
>>>>>>> 5672ad3b
            session['last_updated_all_data_view'] = now

        # Get the table object
        if table_name == 'all_data_view':
            table = TblAllData.__table__
        else:
            table = db.metadata.tables.get(table_name)
        
        if table is None:
            return jsonify({"error": "Table not found"}), 404

        columns = [column.name for column in table.columns]

        # Validate sort_column to prevent SQL injection
        if sort_column not in columns:
            sort_column = 'id'

        # Create a select statement
        stmt = db.select(table)

        # Apply search filter if search term is provided
        if search:
            if search_type == 'id':
                try:
                    # Try to convert search term to integer for ID search
                    search_id = int(search)
                    stmt = stmt.where(table.c.id == search_id)
                except ValueError:
                    # If conversion fails, return no results
                    stmt = stmt.where(table.c.id == -1)  # This ensures no results
            else:  # full_text search
                search_filters = []
                for column in table.columns:
                    if isinstance(column.type, db.String):
                        search_filters.append(column.ilike(f'%{search}%'))
                    elif isinstance(column.type, (db.Integer, db.Float)):
                        search_filters.append(cast(column, String).ilike(f'%{search}%'))
                if search_filters:
                    stmt = stmt.where(or_(*search_filters))

        # Apply sorting
        if sort_direction == 'asc':
            stmt = stmt.order_by(table.c[sort_column].asc())
        else:
            stmt = stmt.order_by(table.c[sort_column].desc())

        # Get total count for pagination
        total_items_stmt = db.select(db.func.count()).select_from(table)
        if search:
            if search_type == 'id':
                try:
                    search_id = int(search)
                    total_items_stmt = total_items_stmt.where(table.c.id == search_id)
                except ValueError:
                    total_items_stmt = total_items_stmt.where(table.c.id == -1)
            else:
                if search_filters:
                    total_items_stmt = total_items_stmt.where(or_(*search_filters))
        total_items = db.session.execute(total_items_stmt).scalar()

        # Apply pagination
        stmt = stmt.offset((page - 1) * per_page).limit(per_page)

        # Execute query and get results
        results = db.session.execute(stmt).fetchall()

        def get_standard_type(column_type):
            if isinstance(column_type, db.Integer):
                return 'integer'
            elif isinstance(column_type, db.String):
                return 'string'
            elif isinstance(column_type, db.Boolean):
                return 'boolean'
            elif isinstance(column_type, db.Date):
                return 'date'
            elif isinstance(column_type, db.DateTime):
                return 'datetime'
            elif isinstance(column_type, db.Float):
                return 'float'
            else:
                return 'string'

        # Get column names and types
        column_types = {column.name: get_standard_type(column.type) for column in table.columns}

        # Exclude sensitive columns
        EXCLUDED_COLUMNS = ['report_user_db_id', 'fundorte_id', 'beschreibung_id', 'dat_fund_bis', 'fo_beleg', 'bearb_id', 'ablage']
        columns_with_excluded = columns.copy()
        columns = [col for col in columns if col not in EXCLUDED_COLUMNS]
        column_types = {col: column_types[col] for col in columns}

        # Convert results to list of lists
        data = [
            [getattr(row, col) for col in columns_with_excluded if col not in EXCLUDED_COLUMNS]
            for row in results
        ]

        return jsonify({
            "columns": columns,
            "data": data,
            "column_types": column_types,
            "non_editable_fields": NON_EDITABLE_FIELDS.get(table_name, []),
            "total_items": total_items
        })
    except Exception:
        current_app.logger.exception("Error in get_table_data")
        return jsonify({"error": "An error occurred while fetching table data"}), 500

@admin.route("/admin/update_cell", methods=["POST"])
@login_required
def update_cell():
    data = request.json
    table_name = data['table']
    column_name = data['column']
    id_value = data['id']
    new_value = data['value']

    if table_name in NON_EDITABLE_FIELDS and column_name in NON_EDITABLE_FIELDS[table_name]:
        return jsonify({"error": "This field is not editable"}), 403

    try:
        if table_name == 'all_data_view':
            # Find the original table and column
            original_table, original_column = find_original_table_and_column(column_name)
            if not original_table or not original_column:
                return jsonify({"error": "Unable to find original table and column"}), 400

            # Fetch the corresponding row from all_data_view
            all_data_row = db.session.query(TblAllData).filter(TblAllData.id == id_value).first()
            if not all_data_row:
                return jsonify({"error": "Record not found"}), 404

            if original_table == TblUsers:
                user_db_id = all_data_row.report_user_db_id
                if not user_db_id:
                    return jsonify({"error": "User ID not found in the record"}), 400
                stmt = (
                    update(original_table)
                    .where(original_table.id == user_db_id)
                    .values(**{original_column: new_value})
                )
            elif original_table == TblFundorte:
                fundorte_id = all_data_row.fundorte_id
                if not fundorte_id:
                    return jsonify({"error": "Fundorte ID not found in the record"}), 400
                stmt = (
                    update(original_table)
                    .where(original_table.id == fundorte_id)
                    .values(**{original_column: new_value})
                )
            elif original_table == TblFundortBeschreibung:
                beschreibung_id = all_data_row.beschreibung_id
                if not beschreibung_id:
                    return jsonify({"error": "Beschreibung ID not found in the record"}), 400
                stmt = (
                    update(original_table)
                    .where(original_table.id == beschreibung_id)
                    .values(**{original_column: new_value})
                )
            else:
                # Update other tables using id_value (from meldungen)
                stmt = (
                    update(original_table)
                    .where(original_table.id == id_value)
                    .values(**{column_name: new_value})
                )
        else:
            # Get the table object
            table = db.metadata.tables.get(table_name)
            if table is None:
                return jsonify({"error": "Table not found"}), 404

            # Create the update statement
            stmt = (
                db.update(table)
                .where(table.c.id == id_value)
                .values(**{column_name: new_value})
            )

        # Execute the update
        result = db.session.execute(stmt)
        db.session.commit()

        if result.rowcount == 0:
            return jsonify({"error": "Record not found"}), 404

<<<<<<< HEAD
        # Refresh the materialized view after update
=======
        # Refresh the all data materialized view after update
>>>>>>> 5672ad3b
        TblAllData.refresh_materialized_view()

        return jsonify({"success": True})

    except Exception:
        db.session.rollback()
        return jsonify({"error": "An error occurred while updating the cell"}), 500

def find_original_table_and_column(column_name):
    table_column_mapping = {
        'id': (TblMeldungen, 'id'),
        'deleted': (TblMeldungen, 'deleted'),
        'dat_fund_von': (TblMeldungen, 'dat_fund_von'),
        'dat_fund_bis': (TblMeldungen, 'dat_fund_bis'),
        'dat_meld': (TblMeldungen, 'dat_meld'),
        'dat_bear': (TblMeldungen, 'dat_bear'),
        'bearb_id': (TblMeldungen, 'bearb_id'),
        'tiere': (TblMeldungen, 'tiere'),
        'art_m': (TblMeldungen, 'art_m'),
        'art_w': (TblMeldungen, 'art_w'),
        'art_n': (TblMeldungen, 'art_n'),
        'art_o': (TblMeldungen, 'art_o'),
        'art_f': (TblMeldungen, 'art_f'),
        'fo_quelle': (TblMeldungen, 'fo_quelle'),
        'fo_beleg': (TblMeldungen, 'fo_beleg'),
        'anm_melder': (TblMeldungen, 'anm_melder'),
        'anm_bearbeiter': (TblMeldungen, 'anm_bearbeiter'),
        'plz': (TblFundorte, 'plz'),
        'ort': (TblFundorte, 'ort'),
        'strasse': (TblFundorte, 'strasse'),
        'kreis': (TblFundorte, 'kreis'),
        'land': (TblFundorte, 'land'),
        'amt': (TblFundorte, 'amt'),
        'mtb': (TblFundorte, 'mtb'),
        'longitude': (TblFundorte, 'longitude'),
        'latitude': (TblFundorte, 'latitude'),
        'ablage': (TblFundorte, 'ablage'),
        'beschreibung': (TblFundortBeschreibung, 'beschreibung'),
        'report_user_id': (TblUsers, 'user_id'),
        'report_user_name': (TblUsers, 'user_name'),
        'report_user_kontakt': (TblUsers, 'user_kontakt')
    }
    return table_column_mapping.get(column_name, (None, None))<|MERGE_RESOLUTION|>--- conflicted
+++ resolved
@@ -749,11 +749,7 @@
         last_updated = session.get('last_updated_all_data_view')
         now = datetime.utcnow()
         if last_updated is None or (now - last_updated.replace(tzinfo=None) > timedelta(minutes=1)):
-<<<<<<< HEAD
-            TblAllData.refresh_materialized_view()
-=======
             refresh_materialized_view(db)
->>>>>>> 5672ad3b
             session['last_updated_all_data_view'] = now
 
         # Get the table object
@@ -940,11 +936,7 @@
         if result.rowcount == 0:
             return jsonify({"error": "Record not found"}), 404
 
-<<<<<<< HEAD
-        # Refresh the materialized view after update
-=======
         # Refresh the all data materialized view after update
->>>>>>> 5672ad3b
         TblAllData.refresh_materialized_view()
 
         return jsonify({"success": True})
