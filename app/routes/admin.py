from flask import session  # import session
from flask import jsonify, render_template, request, Blueprint, send_from_directory
from app import db
# from app.database.models import Mantis
import json
from app.database.models import TblMeldungen, TblFundortBeschreibung, TblFundorte, TblMeldungUser, TblUsers
from app.database.full_text_search import FullTextSearch
from datetime import datetime, timedelta
from app.forms import MantisSightingForm
from sqlalchemy import or_, MetaData
from flask import render_template_string
from sqlalchemy import inspect, text
from sqlalchemy.orm import sessionmaker, joinedload
import csv
from flask import Response, redirect, url_for
from io import StringIO, BytesIO
import os
import pandas as pd
from io import BytesIO
from flask import send_file
from sqlalchemy import Table, create_engine
from flask import abort, session
from app.config import Config
from functools import wraps
from flask import g
from sqlalchemy import text

# Blueprints
admin = Blueprint('admin', __name__)


def login_required(f):
    @wraps(f)
    def decorated_function(*args, **kwargs):
        if 'user_id' not in session:
            abort(403)
        return f(*args, **kwargs)
    return decorated_function


@admin.route('/reviewer/<usrid>')
def admin_index2(usrid):
    # Fetch the user based on the 'usrid' parameter
    user = TblUsers.query.filter_by(user_id=usrid).first()

    # If the user doesn't exist or the role isn't 9, return 404
    if not user or user.user_rolle != '9':
        abort(403)

    now = datetime.utcnow()
    # Get the user_name of the logged in user_id
    user_name = user.user_name
    page = request.args.get('page', 1, type=int)
    per_page = request.args.get('per_page', 20, type=int)
<<<<<<< HEAD
    # Store the userid in session
    session['user_id'] = usrid

    filter_status = request.args.get('statusInput', 'offen')
    sort_order = request.args.get('sort_order', 'id_desc')

    filters = {
    }

    image_path = Config.UPLOAD_FOLDER.replace("app/", "")
    inspector = inspect(db.engine)
    tables = inspector.get_table_names()

    query = TblMeldungen.query

    if sort_order == 'id_asc':
        query = query.order_by(TblMeldungen.id.asc())
    elif sort_order == 'id_desc':
        query = query.order_by(TblMeldungen.id.desc())

    # Apply filter conditions based on 'filter_status'
    if filter_status == 'bearbeitet':
        query = query.filter(TblMeldungen.dat_bear.isnot(None), or_(
            TblMeldungen.deleted.is_(None), TblMeldungen.deleted == False))
    elif filter_status == 'offen':
        query = query.filter(TblMeldungen.dat_bear.is_(None), or_(
            TblMeldungen.deleted.is_(None), TblMeldungen.deleted == False))
=======
    last_updated = session.get('last_updated')
    # Store the userid in session
    session['user_id'] = usrid

    # Convert last_updated to a timezone-naive datetime if it's timezone-aware
    if last_updated and last_updated.tzinfo:
        last_updated = last_updated.replace(tzinfo=None)

    if last_updated is None or now - last_updated > timedelta(minutes=1):
        FullTextSearch.refresh_materialized_view()
        session['last_updated'] = now
    
    filter_status = request.args.get('statusInput', 'offen')
    sort_order = request.args.get('sort_order', 'id_desc')
    search_query = request.args.get('q', None)
    
    image_path = Config.UPLOAD_FOLDER.replace("app/", "")
    inspector = inspect(db.engine)
    tables = inspector.get_table_names()
    
    if 'statusInput' not in request.args and 'sort_order' not in request.args:
        return redirect(url_for('admin.admin_index2', usrid=usrid, statusInput='offen', sort_order='id_asc'))
    
    query = TblMeldungen.query

    # Apply filter conditions based on 'filter_status'
    if filter_status == 'bearbeitet':
        query = query.filter(TblMeldungen.dat_bear.isnot(None), or_(TblMeldungen.deleted.is_(None), TblMeldungen.deleted == False))
    elif filter_status == 'offen':
        query = query.filter(TblMeldungen.dat_bear.is_(None), or_(TblMeldungen.deleted.is_(None), TblMeldungen.deleted == False))
>>>>>>> ce610814
    elif filter_status == 'geloescht':
        query = query.filter(TblMeldungen.deleted == True)
    elif filter_status == 'all':
        # If the filter is set to 'all', include both deleted and non-deleted items
<<<<<<< HEAD
        query = query.filter(or_(TblMeldungen.deleted.is_(
            None), TblMeldungen.deleted == False, TblMeldungen.deleted == True))

    paginated_sightings = query.paginate(
        page=page, per_page=per_page, error_out=False)
=======
        query = query.filter(or_(TblMeldungen.deleted.is_(None), TblMeldungen.deleted == False, TblMeldungen.deleted == True))
    elif search_query:
        # If there's a search query, don't apply any deletion filter
        pass
    else:
        # Default behavior: Exclude deleted items
        query = query.filter(or_(TblMeldungen.deleted.is_(None), TblMeldungen.deleted == False))



    # Apply sort order
    if sort_order == 'id_asc':
        query = query.order_by(TblMeldungen.id.asc())
    elif sort_order == 'id_desc':
        query = query.order_by(TblMeldungen.id.desc())

    # Apply full-text search if there's a search query
    if search_query:
        search_vector = text('plainto_tsquery(\'german\', :query)').bindparams(query=search_query)
        search_results = FullTextSearch.query.filter(
            FullTextSearch.doc.op('@@')(search_vector)
        ).all()
        reported_sightings_ids = [result.meldungen_id for result in search_results]
        query = query.filter(TblMeldungen.id.in_(reported_sightings_ids))


    paginated_sightings = query.paginate(page=page, per_page=per_page, error_out=False)
>>>>>>> ce610814

    reported_sightings = paginated_sightings.items
    for sighting in reported_sightings:
        sighting.fundort = TblFundorte.query.get(sighting.fo_zuordnung)
        sighting.beschreibung = TblFundortBeschreibung.query.get(
            sighting.fundort.beschreibung)
        sighting.ort = sighting.fundort.ort
        sighting.plz = sighting.fundort.plz
        sighting.kreis = sighting.fundort.kreis
        sighting.land = sighting.fundort.land
        sighting.deleted = sighting.deleted
        sighting.dat_bear = sighting.dat_bear
        if sighting.bearb_id:
            approver = TblUsers.query.filter_by(
                user_id=sighting.bearb_id).first()
            sighting.approver_username = approver.user_name if approver else 'Unknown'
<<<<<<< HEAD
    return render_template('admin/admin.html', paginated_sightings=paginated_sightings,
                           reported_sightings=reported_sightings, tables=tables,
                           image_path=image_path, user_name=user_name,
                           filters={"status": filter_status},
                           current_filter_status=filter_status,
                           current_sort_order=sort_order)
=======
    
    return render_template('admin/admin.html', paginated_sightings=paginated_sightings, 
                        reported_sightings=reported_sightings, tables=tables, 
                        image_path=image_path, user_name=user_name, 
                        filters={"status": filter_status}, 
                        current_filter_status=filter_status,
                        current_sort_order=sort_order,
                        search_query=search_query)


>>>>>>> ce610814


@admin.route("/change_mantis_meta_data/<int:id>", methods=["POST"])
@login_required
def change_mantis_meta_data(id):
    # Find the report by id
    new_data = request.form.get('new_data')
    fieldname = request.form.get('type')
    if fieldname in ['fo_quelle', 'anm_bearbeiter']:
        sighting = TblMeldungen.query.get(id)
    else:
        fo_id = TblMeldungen.query.get(id).fo_zuordnung
        sighting = TblFundorte.query.get(fo_id)
    if sighting:
        # Update sighting with data from request
        # This will depend on how you implement the saveChanges function in JavaScript
        # sighting.field = request.form['field']
        sighting.bearb_id = session['user_id']
        if fieldname == 'fo_quelle':
            sighting.fo_quelle = new_data
        elif fieldname == 'anm_bearbeiter':
            sighting.anm_bearbeiter = new_data
        elif fieldname == 'amt':
            sighting.amt = new_data
        elif fieldname == 'mtb':
            sighting.mtb = new_data
        elif fieldname == 'latitude':
            sighting.latitude = new_data
        elif fieldname == 'longitude':
            sighting.longitude = new_data
        db.session.commit()
        return jsonify({'success': True})
    else:
        return jsonify({'error': 'Report not found'}), 404


@admin.route('/<path:filename>')
def report_Img(filename):
    return send_from_directory('', filename, mimetype='image/webp', as_attachment=False)


@admin.route('/toggle_approve_sighting/<id>', methods=['POST'])
@login_required
def toggle_approve_sighting(id):
    # Find the report by id
    sighting = TblMeldungen.query.get(id)
    if sighting:
        # Set the dat_bear value to the current datetime if it is not already set
        if not sighting.dat_bear:
            sighting.dat_bear = datetime.now()
        else:
            sighting.dat_bear = None  # Clear the dat_bear value if it is already set
        sighting.bearb_id = session['user_id']
        db.session.commit()
        return jsonify({'success': True})
    else:
        return jsonify({'error': 'Report not found'}), 404


@admin.route('/get_sighting/<id>', methods=['GET', 'POST'])
@login_required
def get_sighting(id):
    # Find the report by id
    sighting = db.session.query(
        TblMeldungen,
        TblFundorte,
        TblFundortBeschreibung,
        TblMeldungUser,
        TblUsers
    ).join(
        TblFundorte, TblMeldungen.fo_zuordnung == TblFundorte.id
    ).join(
        TblFundortBeschreibung, TblFundorte.beschreibung == TblFundortBeschreibung.id
    ).join(
        TblMeldungUser, TblMeldungen.id == TblMeldungUser.id_meldung
    ).join(
        TblUsers, TblMeldungUser.id_user == TblUsers.id
    ).filter(
        TblMeldungen.id == id
    ).first()

    if sighting:
        # Convert sighting to a dictionary and return it
        sighting_dict = {}
        for part in sighting:
            part_dict = {c.name: getattr(part, c.name)
                         for c in part.__table__.columns}
            sighting_dict.update(part_dict)
        return jsonify(sighting_dict)
    else:
        return jsonify({'error': 'Report not found'}), 404


@admin.route('/delete_sighting/<id>', methods=['POST'])
@login_required
def delete_sighting(id):
    # Find the report by id
    sighting = TblMeldungen.query.get(id)
    if sighting:
        # Set the deleted value to True
        sighting.deleted = True
        sighting.bearb_id = session['user_id']
        db.session.commit()
        return jsonify({'message': 'Report successfully deleted'}), 200
    else:
        return jsonify({'error': 'Report not found'}), 404


@admin.route('/save_sighting_changes/<id>', methods=['POST'])
@login_required
def save_sighting_changes(id):
    # Find the report by id

    sighting = TblMeldungen.query.get(id)
    if sighting:
        # Update sighting with data from request
        # This will depend on how you implement the saveChanges function in JavaScript
        # sighting.field = request.form['field']
        sighting = session['user_id']
        db.session.commit()
        return jsonify({'success': True})
    else:
        return jsonify({'error': 'Report not found'}), 404


@admin.route("/change_mantis_gender/<int:id>", methods=["POST"])
@login_required
def change_gender(id):
    new_gender = request.form.get('new_gender')

    sighting = TblMeldungen.query.get(id)

    # Reset all gender columns to 0
    sighting.art_m = 0
    sighting.art_w = 0
    sighting.art_n = 0
    sighting.art_o = 0
    sighting.art_f = 0

    # Update the specified gender to 1
    if new_gender == 'M':
        sighting.art_m = 1
    elif new_gender == 'W':
        sighting.art_w = 1
    elif new_gender == 'N':
        sighting.art_n = 1
    elif new_gender == 'O':
        sighting.art_o = 1
    elif new_gender == 'F':
        sighting.art_f = 1

    sighting.bearb_id = session['user_id']
    db.session.commit()

    return jsonify(success=True)


@admin.route("/change_mantis_count/<int:id>", methods=["POST"])
@login_required
def change_mantis_count(id):
    new_count = request.form.get('new_count')
    mantis_type = request.form.get('type')
    sighting = TblMeldungen.query.get(id)

    # Update the count for the specified mantis type
    if mantis_type == 'Männchen':
        sighting.art_m = new_count
    elif mantis_type == 'Weiblich':
        sighting.art_w = new_count
    elif mantis_type == 'Nymphe':
        sighting.art_n = new_count
    elif mantis_type == 'Oothek':
        sighting.art_o = new_count
    elif mantis_type == 'Andere':
        sighting.art_f = new_count
    elif mantis_type == 'Anzahl':
        sighting.tiere = new_count

    sighting.bearb_id = session['user_id']
    db.session.commit()

    return jsonify(success=True)


@admin.route('/admin/log')
@login_required
def admin_subsites_log():
    return render_template('admin/log.html')


@admin.route('/admin/userAdministration')
@login_required
def admin_subsites_users():
    return render_template('admin/userAdministration.html')


@admin.route('/admin/export/csv/<table_name>', methods=['GET'])
@login_required
def export_csv(table_name):
    # Get the table object from the database
    table = db.metadata.tables.get(table_name)

    if table is None:
        return jsonify({'error': 'Table not found'})

    # Execute a select statement on the table
    result = db.session.execute(table.select())

    # Get the names of the columns
    column_names = result.keys()

    # Create an in-memory text stream
    si = StringIO()

    # Create a CSV writer
    writer = csv.writer(si)

    # Write column names
    writer.writerow(column_names)

    # Write data rows
    for row in result:
        writer.writerow(row)

    # Set the position of the stream to the beginning
    si.seek(0)

    # Return the CSV data as a response
    return Response(si, mimetype='text/csv', headers={"Content-Disposition": "attachment; filename=data.csv"})


# Get all table names
@admin.route('/get_tables', methods=['GET'])
@login_required
def get_tables():
    inspector = inspect(db.engine)
    tables = inspector.get_table_names()
    return jsonify({"tables": tables})


@admin.route('/table/<table_name>')
@login_required
def get_table_data(table_name):
    # Get the table object from the database
    table = db.metadata.tables.get(table_name)

    if table is None:
        return jsonify({'error': 'Table not found'})

    # Execute a select statement on the table
    result = db.session.execute(table.select())

    # Get the names of the columns
    column_names = result.keys()

    # Serialize the result as a JSON object
    data = [{column: value for column, value in zip(
        column_names, row)} for row in result]
    return jsonify(data)


# Define a function to convert a row to a dictionary
def row2dict(row):
    d = {}
    for item in row:
        for column in item.__table__.columns:
            d[column.name] = str(getattr(item, column.name))

    return d

# Function to perform the query


def perform_query(filter_value=None):
    # Create a session
    Session = sessionmaker(bind=db.engine)
    session = Session()

    query = session.query(
        TblMeldungen,
        TblFundorte,
        TblFundortBeschreibung,
        TblMeldungUser,
        TblUsers
    ).join(
        TblFundorte, TblMeldungen.fo_zuordnung == TblFundorte.id
    ).join(
        TblFundortBeschreibung, TblFundorte.beschreibung == TblFundortBeschreibung.id
    ).join(
        TblMeldungUser, TblMeldungen.id == TblMeldungUser.id_meldung
    ).join(
        TblUsers, TblMeldungUser.id_user == TblUsers.id
    )

    # Apply the filter if necessary
    if filter_value is not None:
        if filter_value:
            # rows where dat_bear is not null
            query = query.filter(TblMeldungen.dat_bear.isnot(None))
        else:
            # rows where dat_bear is null
            query = query.filter(TblMeldungen.dat_bear.is_(None))

    return query.all()

# Route


@admin.route('/admin/export/xlsx/<string:value>')
@login_required
def export_data(value):
    if value == 'all':
        data = perform_query()
        filename = 'all_data.xlsx'
    elif value == 'accepted':
        data = perform_query(filter_value=True)
        filename = 'accepted_reports.xlsx'
    elif value == 'non_accepted':
        data = perform_query(filter_value=False)
        filename = 'non_accepted_reports.xlsx'
    else:
        abort(404, description="Resource not found")

    data_dicts = [row2dict(row) for row in data]
    df = pd.DataFrame(data_dicts)

    # Write the DataFrame to an Excel file
    output = BytesIO()
    with pd.ExcelWriter(output, engine='xlsxwriter') as writer:
        df.to_excel(writer, sheet_name='Data', index=False)

    # Reset the file pointer to the beginning
    output.seek(0)

    # Send the file
    return send_file(output, mimetype='application/vnd.openxmlformats-officedocument.spreadsheetml.sheet', as_attachment=True, download_name=filename)<|MERGE_RESOLUTION|>--- conflicted
+++ resolved
@@ -52,35 +52,6 @@
     user_name = user.user_name
     page = request.args.get('page', 1, type=int)
     per_page = request.args.get('per_page', 20, type=int)
-<<<<<<< HEAD
-    # Store the userid in session
-    session['user_id'] = usrid
-
-    filter_status = request.args.get('statusInput', 'offen')
-    sort_order = request.args.get('sort_order', 'id_desc')
-
-    filters = {
-    }
-
-    image_path = Config.UPLOAD_FOLDER.replace("app/", "")
-    inspector = inspect(db.engine)
-    tables = inspector.get_table_names()
-
-    query = TblMeldungen.query
-
-    if sort_order == 'id_asc':
-        query = query.order_by(TblMeldungen.id.asc())
-    elif sort_order == 'id_desc':
-        query = query.order_by(TblMeldungen.id.desc())
-
-    # Apply filter conditions based on 'filter_status'
-    if filter_status == 'bearbeitet':
-        query = query.filter(TblMeldungen.dat_bear.isnot(None), or_(
-            TblMeldungen.deleted.is_(None), TblMeldungen.deleted == False))
-    elif filter_status == 'offen':
-        query = query.filter(TblMeldungen.dat_bear.is_(None), or_(
-            TblMeldungen.deleted.is_(None), TblMeldungen.deleted == False))
-=======
     last_updated = session.get('last_updated')
     # Store the userid in session
     session['user_id'] = usrid
@@ -111,18 +82,10 @@
         query = query.filter(TblMeldungen.dat_bear.isnot(None), or_(TblMeldungen.deleted.is_(None), TblMeldungen.deleted == False))
     elif filter_status == 'offen':
         query = query.filter(TblMeldungen.dat_bear.is_(None), or_(TblMeldungen.deleted.is_(None), TblMeldungen.deleted == False))
->>>>>>> ce610814
     elif filter_status == 'geloescht':
         query = query.filter(TblMeldungen.deleted == True)
     elif filter_status == 'all':
         # If the filter is set to 'all', include both deleted and non-deleted items
-<<<<<<< HEAD
-        query = query.filter(or_(TblMeldungen.deleted.is_(
-            None), TblMeldungen.deleted == False, TblMeldungen.deleted == True))
-
-    paginated_sightings = query.paginate(
-        page=page, per_page=per_page, error_out=False)
-=======
         query = query.filter(or_(TblMeldungen.deleted.is_(None), TblMeldungen.deleted == False, TblMeldungen.deleted == True))
     elif search_query:
         # If there's a search query, don't apply any deletion filter
@@ -150,7 +113,6 @@
 
 
     paginated_sightings = query.paginate(page=page, per_page=per_page, error_out=False)
->>>>>>> ce610814
 
     reported_sightings = paginated_sightings.items
     for sighting in reported_sightings:
@@ -167,14 +129,6 @@
             approver = TblUsers.query.filter_by(
                 user_id=sighting.bearb_id).first()
             sighting.approver_username = approver.user_name if approver else 'Unknown'
-<<<<<<< HEAD
-    return render_template('admin/admin.html', paginated_sightings=paginated_sightings,
-                           reported_sightings=reported_sightings, tables=tables,
-                           image_path=image_path, user_name=user_name,
-                           filters={"status": filter_status},
-                           current_filter_status=filter_status,
-                           current_sort_order=sort_order)
-=======
     
     return render_template('admin/admin.html', paginated_sightings=paginated_sightings, 
                         reported_sightings=reported_sightings, tables=tables, 
@@ -185,7 +139,6 @@
                         search_query=search_query)
 
 
->>>>>>> ce610814
 
 
 @admin.route("/change_mantis_meta_data/<int:id>", methods=["POST"])
