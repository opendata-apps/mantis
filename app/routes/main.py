--- conflicted
+++ resolved
@@ -2,10 +2,6 @@
 import json
 import os
 import random
-<<<<<<< HEAD
-
-=======
->>>>>>> 5672ad3b
 from flask import (
     Blueprint,
     Response,
@@ -158,5 +154,4 @@
 
 def not_found(e):
     "404 error page."
-    return render_template("404.html")
-
+    return render_template("404.html")