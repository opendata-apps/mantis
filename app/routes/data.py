--- conflicted
+++ resolved
@@ -106,12 +106,8 @@
         flash("No selected file")
         return None
 
-<<<<<<< HEAD
-    date_folder = _create_directory(form.sighting_date.data.strftime("%Y-%m-%d"))
-=======
     date_folder = _create_directory(
         form.sighting_date.data.strftime("%Y-%m-%d"))
->>>>>>> 5672ad3b
     filename = _create_filename(form.fund_city.data, usrid)
     full_file_path = date_folder / filename
 
