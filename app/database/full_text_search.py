<<<<<<< HEAD
from typing import Optional, List, Tuple
from sqlalchemy import event, DDL, Index, text
from sqlalchemy.dialects.postgresql import TSVECTOR
from sqlalchemy.sql import func, expression
from flask import current_app
from app import db
from app.database.models import TblMeldungen, TblFundorte, TblFundortBeschreibung, TblMeldungUser, TblUsers
from contextlib import contextmanager
from sqlalchemy.exc import OperationalError
from sqlalchemy.orm import Session
=======
import sqlalchemy as sa
import sqlalchemy.schema
import sqlalchemy.ext.compiler
import sqlalchemy.orm as orm
from sqlalchemy import text, func
from sqlalchemy import Column, Integer, String
from sqlalchemy.ext.declarative import declarative_base
from sqlalchemy import types
from sqlalchemy.dialects.postgresql import TSVECTOR
from typing import List, Optional
from flask import current_app
>>>>>>> 5672ad3b

@contextmanager
def session_scope():
    """Provide a transactional scope around a series of operations."""
    session = db.session
    try:
        yield session
        session.commit()
    except Exception as e:
        session.rollback()
        raise
    finally:
        # Don't close the session as it's managed by Flask-SQLAlchemy
        pass

<<<<<<< HEAD
class FullTextSearch(db.Model):
    """
    A materialized view for full-text search functionality.
    Uses PostgreSQL's tsvector and websearch_to_tsquery for efficient text search operations.
    
    The search supports the following websearch syntax:
    - quoted strings for exact phrase matches: "exact phrase"
    - OR operator: word1 OR word2
    - negation: -word
    - grouping with parentheses: (word1 OR word2) word3
    """
    __tablename__ = "full_text_search"
    
    meldungen_id = db.Column(db.Integer, primary_key=True)
    doc = db.Column(TSVECTOR)
    
    # Create GIN index for faster full-text search
    __table_args__ = (
        Index('idx_fts_doc_gin', doc, postgresql_using='gin'),
        Index('idx_fts_meldungen_id', meldungen_id, unique=True),
    )
    
    @classmethod
    def search(cls, query: str, limit: Optional[int] = None) -> List[int]:
        """
        Perform a full-text search using websearch_to_tsquery.
        
        Args:
            query: The search query string using websearch syntax
            limit: Optional limit for the number of results
            
        Returns:
            List of meldungen_id that match the search criteria
            
        Example:
            >>> FullTextSearch.search('"exact phrase" -exclude')
            >>> FullTextSearch.search('word1 OR word2')
        """
        try:
            # Use websearch_to_tsquery for better search syntax support
            ts_query = expression.func.websearch_to_tsquery('german', query)
            
            # Build the search query
            search_query = cls.query.with_entities(cls.meldungen_id).\
                filter(cls.doc.op('@@')(ts_query))
                
            if limit:
                search_query = search_query.limit(limit)
                
            return [result.meldungen_id for result in search_query.all()]
        except Exception as e:
            # Log the error but don't expose internal details
            current_app.logger.error(f"FTS search error: {str(e)}")
            return []

    @classmethod
    def refresh_materialized_view(cls):
        """Refresh the materialized view with error handling."""
        try:
            with session_scope() as session:
                # Try concurrent refresh first
                session.execute(text("REFRESH MATERIALIZED VIEW CONCURRENTLY full_text_search"))
        except OperationalError as e:
            if "concurrent refresh" in str(e).lower():
                # Fall back to regular refresh if concurrent refresh is not possible
                with session_scope() as session:
                    session.execute(text("REFRESH MATERIALIZED VIEW full_text_search"))
            else:
                current_app.logger.error(f"FTS refresh error: {str(e)}")
                raise

    @classmethod
    def create_materialized_view(cls):
        """Create the materialized view for full-text search with optimized tsvector concatenation."""
        view_query = """
            CREATE MATERIALIZED VIEW IF NOT EXISTS full_text_search AS
            SELECT 
                m.id as meldungen_id,
                setweight(to_tsvector('german', COALESCE(m.bearb_id, '') || ' ' ||
                    COALESCE(m.anm_melder, '') || ' ' ||
                    COALESCE(m.anm_bearbeiter, '')), 'A') ||
                setweight(to_tsvector('german', COALESCE(f.ort, '') || ' ' ||
                    COALESCE(f.strasse, '') || ' ' ||
                    COALESCE(f.kreis, '') || ' ' ||
                    COALESCE(f.land, '') || ' ' ||
                    COALESCE(f.amt, '') || ' ' ||
                    COALESCE(f.plz::text, '') || ' ' ||
                    COALESCE(f.mtb, '')), 'B') ||
                setweight(to_tsvector('german', COALESCE(b.beschreibung, '')), 'C') ||
                setweight(to_tsvector('german', COALESCE(u.user_id, '') || ' ' ||
                    COALESCE(u.user_name, '') || ' ' ||
                    COALESCE(u.user_kontakt, '')), 'D') as doc
            FROM 
                meldungen m
            LEFT JOIN 
                fundorte f ON m.fo_zuordnung = f.id
            LEFT JOIN 
                beschreibung b ON f.beschreibung = b.id
            LEFT JOIN 
                melduser mu ON m.id = mu.id_meldung
            LEFT JOIN 
                users u ON mu.id_user = u.id
        """
        
        with session_scope() as session:
            session.execute(text(view_query))
            
            # Create indexes
            session.execute(text("""
                CREATE UNIQUE INDEX IF NOT EXISTS idx_fts_meldungen_id 
                ON full_text_search (meldungen_id)
            """))
            
            session.execute(text("""
                CREATE INDEX IF NOT EXISTS idx_fts_doc_gin 
                ON full_text_search USING gin(doc)
            """))

# Create DDL event listeners for database initialization
event.listen(
    FullTextSearch.__table__,
    'after_create',
    DDL(
        """
        CREATE INDEX IF NOT EXISTS idx_fts_doc_gin ON full_text_search USING gin(doc);
        """
    )
)
=======
meta = sa.MetaData()

Base = sa.orm.declarative_base()

class FullTextSearch(Base):
    __tablename__ = 'full_text_search'
    __table_args__ = {'schema': 'public'}

    meldungen_id = Column(Integer, primary_key=True)
    doc = Column(TSVECTOR)
  
    @classmethod
    def search(cls, query: str, limit: Optional[int] = None) -> List[int]:
        """
        Perform a full-text search using websearch_to_tsquery.
        
        Args:
            query: The search query string using websearch syntax
            limit: Optional limit for the number of results
            
        Returns:
            List of meldungen_id that match the search criteria
            
        Example:
            >>> FullTextSearch.search('"exact phrase" -exclude')
            >>> FullTextSearch.search('word1 OR word2')
        """
        try:
            from app import db
            session = db.session

            # Handle email searches separately
            if '@' in query:
                sql = text("""
                    SELECT DISTINCT m.id 
                    FROM meldungen m
                    JOIN melduser mu ON m.id = mu.id_meldung
                    JOIN users u ON mu.id_user = u.id
                    WHERE u.user_kontakt ILIKE :query
                    ORDER BY m.id DESC
                """)
                if limit:
                    sql = text(str(sql) + " LIMIT :limit")
                    result = session.execute(sql, {'query': f'%{query}%', 'limit': limit})
                else:
                    result = session.execute(sql, {'query': f'%{query}%'})
                return [row[0] for row in result]

            # For regular searches, use websearch_to_tsquery
            sql = text("""
                SELECT meldungen_id 
                FROM full_text_search 
                WHERE doc @@ websearch_to_tsquery('german', :query)
                ORDER BY ts_rank(doc, websearch_to_tsquery('german', :query)) DESC
            """)

            if limit:
                sql = text(str(sql) + " LIMIT :limit")
                result = session.execute(sql, {'query': query, 'limit': limit})
            else:
                result = session.execute(sql, {'query': query})

            return [row[0] for row in result]

        except Exception as e:
            current_app.logger.error(f"FTS search error: {str(e)}")
            return []


class Drop(sa.schema.DDLElement):
    def __init__(self, name, schema):
        self.name = name
        self.schema = schema


class Create(sa.schema.DDLElement):
    def __init__(self, name, select, schema='public'):
        self.name = name
        self.schema = schema
        self.select = select

        sa.event.listen(meta, 'after_create', self)
        sa.event.listen(meta, 'before_drop', Drop(name, schema))


@sa.ext.compiler.compiles(Create)
def createGen(element, compiler, **kwargs):
    return 'CREATE MATERIALIZED VIEW {schema}."{name}" AS {select}'.format(
        name=element.name,
        schema=element.schema,
        select=compiler.sql_compiler.process(
            element.select,
            literal_binds=True
        ),
    )


@sa.ext.compiler.compiles(Drop)
def dropGen(element, compiler, **kwargs):
    # Den SQL-Ausdruck mit text() umschließen,
    # damit SQLAlchemy ihn korrekt behandelt
    sql = 'DROP MATERIALIZED VIEW {schema}."{name}"'.format(
        name=element.name,
        schema=element.schema
    )
    return text(sql)  # text() um den SQL-Ausdruck


def create_materialized_view(db, session=None):
    'create a materialized view for global search activities '
    if not db:
        db = sa.create_engine(
            'postgresql://mantis_user:mantis@localhost/mantis_tracker'
        )

        Session = orm.sessionmaker(bind=db)
        session = Session()

    #try:
        #session.execute(text('drop table melduser cascade'))
        #drop = Drop(name='full_text_search', schema='public')
        # You can call dropGen directly with the `drop` object
        #session.execute(dropGen(drop, None))
        #session.commit()
    #except Exception as e:
    #    print('Nix zu löschen')
    # Table Aliases
    meldungen = sa.table('meldungen', sa.column('id'), sa.column('bearb_id'),
                         sa.column('anm_melder'), sa.column('anm_bearbeiter'),
                         sa.column('fo_zuordnung'))
    fundorte = sa.table('fundorte', sa.column('id'),
                        sa.column('ort'), sa.column('strasse'),
                        sa.column('kreis'), sa.column('land'),
                        sa.column('amt'), sa.column('plz'),
                        sa.column('mtb'), sa.column('beschreibung'))
    beschreibung = sa.table('beschreibung', sa.column('id'),
                            sa.column('beschreibung'))
    melduser = sa.table('melduser', sa.column('id_meldung'),
                        sa.column('id_user'), sa.column('id_finder'))
    users = sa.table('users', sa.column('id'), sa.column('user_id'),
                     sa.column('user_name'), sa.column('user_kontakt'))
    # Full-Text Vector
    fts_vector = sa.func.to_tsvector(
        text("'german'"),
        sa.func.coalesce(meldungen.c.bearb_id, '') + ' ' +
        sa.func.coalesce(meldungen.c.anm_melder, '') + ' ' +
        sa.func.coalesce(meldungen.c.anm_bearbeiter, '') + ' ' +
        sa.func.coalesce(fundorte.c.ort, '') + ' ' +
        sa.func.coalesce(fundorte.c.strasse, '') + ' ' +
        sa.func.coalesce(fundorte.c.kreis, '') + ' ' +
        sa.func.coalesce(fundorte.c.land, '') + ' ' +
        sa.func.coalesce(fundorte.c.amt, '') + ' ' +
        sa.func.coalesce(fundorte.c.plz.cast(sa.String), '') + ' ' +
        sa.func.coalesce(fundorte.c.mtb, '') + ' ' +
        sa.func.coalesce(beschreibung.c.beschreibung, '') + ' ' +
        sa.func.coalesce(melduser.c.id_user.cast(sa.String), '') + ' ' +
        sa.func.coalesce(melduser.c.id_finder.cast(sa.String), '') + ' ' +
        sa.func.coalesce(users.c.user_id, '') + ' ' +
        sa.func.coalesce(users.c.user_name, '') + ' ' +
        sa.func.coalesce(users.c.user_kontakt, '')
    ).label('doc')

    # Query Definition
    view_query = sa.select(
        meldungen.c.id.label('meldungen_id'),
        fts_vector
    ).select_from(
        meldungen
        .outerjoin(fundorte, meldungen.c.fo_zuordnung == fundorte.c.id)
        .outerjoin(beschreibung, fundorte.c.beschreibung == beschreibung.c.id)
        .outerjoin(melduser, meldungen.c.id == melduser.c.id_meldung)
        .outerjoin(users, melduser.c.id_user == users.c.id)
    )

    # Create View
    Create(
        name='full_text_search',
        select=view_query
    )
    meta.create_all(bind=db, checkfirst=True)
    session.commit()
    session.close()
    
def refresh_materialized_view(db):
    "Refresh the materialized view"
    db.session.execute(text('REFRESH MATERIALIZED VIEW full_text_search'))
    db.session.commit()

if __name__ == '__main__':
    #try:
    #    drop = Drop(name='full_text_search', schema='public')
    #    # You can call dropGen directly with the `drop` object
    #    session.execute(dropGen(drop, None))
    #    session.commit()
    #except:
    #    print('No view to drop.')
    create_materialized_view()
>>>>>>> 5672ad3b
<|MERGE_RESOLUTION|>--- conflicted
+++ resolved
@@ -1,15 +1,3 @@
-<<<<<<< HEAD
-from typing import Optional, List, Tuple
-from sqlalchemy import event, DDL, Index, text
-from sqlalchemy.dialects.postgresql import TSVECTOR
-from sqlalchemy.sql import func, expression
-from flask import current_app
-from app import db
-from app.database.models import TblMeldungen, TblFundorte, TblFundortBeschreibung, TblMeldungUser, TblUsers
-from contextlib import contextmanager
-from sqlalchemy.exc import OperationalError
-from sqlalchemy.orm import Session
-=======
 import sqlalchemy as sa
 import sqlalchemy.schema
 import sqlalchemy.ext.compiler
@@ -21,152 +9,8 @@
 from sqlalchemy.dialects.postgresql import TSVECTOR
 from typing import List, Optional
 from flask import current_app
->>>>>>> 5672ad3b
-
-@contextmanager
-def session_scope():
-    """Provide a transactional scope around a series of operations."""
-    session = db.session
-    try:
-        yield session
-        session.commit()
-    except Exception as e:
-        session.rollback()
-        raise
-    finally:
-        # Don't close the session as it's managed by Flask-SQLAlchemy
-        pass
-
-<<<<<<< HEAD
-class FullTextSearch(db.Model):
-    """
-    A materialized view for full-text search functionality.
-    Uses PostgreSQL's tsvector and websearch_to_tsquery for efficient text search operations.
-    
-    The search supports the following websearch syntax:
-    - quoted strings for exact phrase matches: "exact phrase"
-    - OR operator: word1 OR word2
-    - negation: -word
-    - grouping with parentheses: (word1 OR word2) word3
-    """
-    __tablename__ = "full_text_search"
-    
-    meldungen_id = db.Column(db.Integer, primary_key=True)
-    doc = db.Column(TSVECTOR)
-    
-    # Create GIN index for faster full-text search
-    __table_args__ = (
-        Index('idx_fts_doc_gin', doc, postgresql_using='gin'),
-        Index('idx_fts_meldungen_id', meldungen_id, unique=True),
-    )
-    
-    @classmethod
-    def search(cls, query: str, limit: Optional[int] = None) -> List[int]:
-        """
-        Perform a full-text search using websearch_to_tsquery.
-        
-        Args:
-            query: The search query string using websearch syntax
-            limit: Optional limit for the number of results
-            
-        Returns:
-            List of meldungen_id that match the search criteria
-            
-        Example:
-            >>> FullTextSearch.search('"exact phrase" -exclude')
-            >>> FullTextSearch.search('word1 OR word2')
-        """
-        try:
-            # Use websearch_to_tsquery for better search syntax support
-            ts_query = expression.func.websearch_to_tsquery('german', query)
-            
-            # Build the search query
-            search_query = cls.query.with_entities(cls.meldungen_id).\
-                filter(cls.doc.op('@@')(ts_query))
-                
-            if limit:
-                search_query = search_query.limit(limit)
-                
-            return [result.meldungen_id for result in search_query.all()]
-        except Exception as e:
-            # Log the error but don't expose internal details
-            current_app.logger.error(f"FTS search error: {str(e)}")
-            return []
-
-    @classmethod
-    def refresh_materialized_view(cls):
-        """Refresh the materialized view with error handling."""
-        try:
-            with session_scope() as session:
-                # Try concurrent refresh first
-                session.execute(text("REFRESH MATERIALIZED VIEW CONCURRENTLY full_text_search"))
-        except OperationalError as e:
-            if "concurrent refresh" in str(e).lower():
-                # Fall back to regular refresh if concurrent refresh is not possible
-                with session_scope() as session:
-                    session.execute(text("REFRESH MATERIALIZED VIEW full_text_search"))
-            else:
-                current_app.logger.error(f"FTS refresh error: {str(e)}")
-                raise
-
-    @classmethod
-    def create_materialized_view(cls):
-        """Create the materialized view for full-text search with optimized tsvector concatenation."""
-        view_query = """
-            CREATE MATERIALIZED VIEW IF NOT EXISTS full_text_search AS
-            SELECT 
-                m.id as meldungen_id,
-                setweight(to_tsvector('german', COALESCE(m.bearb_id, '') || ' ' ||
-                    COALESCE(m.anm_melder, '') || ' ' ||
-                    COALESCE(m.anm_bearbeiter, '')), 'A') ||
-                setweight(to_tsvector('german', COALESCE(f.ort, '') || ' ' ||
-                    COALESCE(f.strasse, '') || ' ' ||
-                    COALESCE(f.kreis, '') || ' ' ||
-                    COALESCE(f.land, '') || ' ' ||
-                    COALESCE(f.amt, '') || ' ' ||
-                    COALESCE(f.plz::text, '') || ' ' ||
-                    COALESCE(f.mtb, '')), 'B') ||
-                setweight(to_tsvector('german', COALESCE(b.beschreibung, '')), 'C') ||
-                setweight(to_tsvector('german', COALESCE(u.user_id, '') || ' ' ||
-                    COALESCE(u.user_name, '') || ' ' ||
-                    COALESCE(u.user_kontakt, '')), 'D') as doc
-            FROM 
-                meldungen m
-            LEFT JOIN 
-                fundorte f ON m.fo_zuordnung = f.id
-            LEFT JOIN 
-                beschreibung b ON f.beschreibung = b.id
-            LEFT JOIN 
-                melduser mu ON m.id = mu.id_meldung
-            LEFT JOIN 
-                users u ON mu.id_user = u.id
-        """
-        
-        with session_scope() as session:
-            session.execute(text(view_query))
-            
-            # Create indexes
-            session.execute(text("""
-                CREATE UNIQUE INDEX IF NOT EXISTS idx_fts_meldungen_id 
-                ON full_text_search (meldungen_id)
-            """))
-            
-            session.execute(text("""
-                CREATE INDEX IF NOT EXISTS idx_fts_doc_gin 
-                ON full_text_search USING gin(doc)
-            """))
-
-# Create DDL event listeners for database initialization
-event.listen(
-    FullTextSearch.__table__,
-    'after_create',
-    DDL(
-        """
-        CREATE INDEX IF NOT EXISTS idx_fts_doc_gin ON full_text_search USING gin(doc);
-        """
-    )
-)
-=======
+
+
 meta = sa.MetaData()
 
 Base = sa.orm.declarative_base()
@@ -363,5 +207,4 @@
     #    session.commit()
     #except:
     #    print('No view to drop.')
-    create_materialized_view()
->>>>>>> 5672ad3b
+    create_materialized_view()