from ..database import Base
from .fundmeldungen import TblMeldungen
from .fundortbeschreibung import TblFundortBeschreibung
from .fundorte import TblFundorte
from .meldung_user import TblMeldungUser
from .aemter_koordinaten import TblAemterCoordinaten
from .users import TblUsers
<<<<<<< HEAD
=======
from .full_text_search import FullTextSearch

>>>>>>> 5672ad3b
from .alldata import TblAllData<|MERGE_RESOLUTION|>--- conflicted
+++ resolved
@@ -5,9 +5,6 @@
 from .meldung_user import TblMeldungUser
 from .aemter_koordinaten import TblAemterCoordinaten
 from .users import TblUsers
-<<<<<<< HEAD
-=======
 from .full_text_search import FullTextSearch
 
->>>>>>> 5672ad3b
 from .alldata import TblAllData