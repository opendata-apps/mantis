--- conflicted
+++ resolved
@@ -115,31 +115,31 @@
         <h2 class="mb-2 text-2xl font-bold text-gray-800">Fundortbeschreibung zu den Koordinaten</h2>
         <div class="grid grid-cols-1 gap-4 md:grid-cols-2">
           <div>
-            <label for="{{ form.fund_street.id }}" class="block mt-1 text-sm font-semibold text-gray-600">
+            <label for="{{ form.street.id }}" class="block mt-1 text-sm font-semibold text-gray-600">
               <div class="flex justify-between">
-                {{ form.fund_street.label.text }}
+                {{ form.street.label.text }}
                 {{ popover("popover-street", popover_content["popover-street"]["title"], popover_content["popover-street"]["content"], popover_content) }}
               </div>
               <div class="relative">
-                {{ form.fund_street(class="input-field") }}
-              </div>
-            </label>
-            <label for="{{ form.fund_state.id }}" class="block mt-1 text-sm font-semibold text-gray-600">
+                {{ form.street(class="input-field") }}
+              </div>
+            </label>
+            <label for="{{ form.state.id }}" class="block mt-1 text-sm font-semibold text-gray-600">
               <div class="flex justify-between">
-                {{ form.fund_state.label.text }}
+                {{ form.state.label.text }}
                 {{ popover("popover-bundesland", popover_content["popover-bundesland"]["title"], popover_content["popover-bundesland"]["content"], popover_content) }}
               </div>
               <div class="relative">
-                {{ form.fund_state(id="fund_state", class="input-field") }}
-              </div>
-            </label>
-            <label for="{{ form.fund_district.id }}" class="block mt-1 text-sm font-semibold text-gray-600">
+                {{ form.state(id="state", class="input-field") }}
+              </div>
+            </label>
+            <label for="{{ form.district.id }}" class="block mt-1 text-sm font-semibold text-gray-600">
               <div class="flex justify-between">
-                {{ form.fund_district.label.text }}
+                {{ form.district.label.text }}
                 {{ popover("popover-bezirk", popover_content["popover-bezirk"]["title"], popover_content["popover-bezirk"]["content"], popover_content) }}
               </div>
               <div class="relative">
-                {{ form.fund_district(id="fund_district", class="input-field") }}
+                {{ form.district(id="district", class="input-field") }}
               </div>
             </label>
 
@@ -161,21 +161,21 @@
           <div>
             <label class="block mt-1 text-sm font-semibold text-gray-600">
               <div class="flex justify-between">
-                {{ form.fund_zip_code.label.text }}
+                {{ form.zip_code.label.text }}
                 {{ popover("popover-zip", popover_content["popover-zip"]["title"], popover_content["popover-zip"]["content"], popover_content) }}
               </div>
 
             </label>
             <div class="relative font-semibold">
-              {{ form.fund_zip_code(id="fund_zip_code", class="input-field") }}
+              {{ form.zip_code(id="zip_code", class="input-field") }}
             </div>
-            <label for="{{ form.fund_city.id }}" class="block mt-1 text-sm font-semibold text-gray-600">
+            <label for="{{ form.city.id }}" class="block mt-1 text-sm font-semibold text-gray-600">
               <div class="flex justify-between">
-                {{ form.fund_city.label.text }}
+                {{ form.city.label.text }}
                 {{ popover("popover-city", popover_content["popover-city"]["title"], popover_content["popover-city"]["content"], popover_content) }}
               </div>
               <div class="relative">
-                {{ form.fund_city(id="fund_city", class="input-field") }}
+                {{ form.city(id="city", class="input-field") }}
               </div>
             </label>
             <label for="{{ form.location_description.id }}" class="block mt-1 text-sm font-semibold text-gray-600">
@@ -503,12 +503,12 @@
   
         // Extract and set the zip code
         const zipCode = address.postcode || "";
-        document.querySelector("#fund_zip_code").value = zipCode;
-  
-        // Extract and set the city
+        document.querySelector("#zip_code").value = zipCode;
+  
+        // Extract and set the city, considering various possible keys
         const city = address.city || address.town || address.village ||
                      address.hamlet || address.suburb || address.locality || "";
-        document.querySelector("#fund_city").value = city;
+        document.querySelector("#city").value = city;
   
         // Extract and set the street address
         const streetName = address.road || address.pedestrian || address.cycleway ||
@@ -516,23 +516,25 @@
                            address.street_name || "";
         const houseNumber = address.house_number || "";
         const street = `${streetName} ${houseNumber}`.trim();
-        document.querySelector("#fund_street").value = street;
+        document.querySelector("#street").value = street;
   
         // Extract and set the state (Bundesland)
         let state = address.state || address.region || "";
         if (!state && data.extratags && data.extratags["ISO3166-2"]) {
+          // Use ISO3166-2 code to determine the state
           const isoCode = data.extratags["ISO3166-2"];
           state = getStateNameFromISOCode(isoCode);
         }
         if (!state && address.city && isCityState(address.city)) {
+          // For city-states like Berlin, use the city name as the state
           state = address.city;
         }
-        document.querySelector("#fund_state").value = state;
+        document.querySelector("#state").value = state;
   
         // Extract and set the district (Landkreis/Stadtteil)
         const district = address.county || address.district || address.municipality ||
                          address.city_district || address.borough || address.suburb || "";
-        document.querySelector("#fund_district").value = district;
+        document.querySelector("#district").value = district;
   
         // Prepare address data for validation and save to local storage
         const addressData = {
@@ -548,32 +550,13 @@
   
         // Function to check user-provided address data against API data
         function checkAddressData(formData, nextStepIndex) {
-<<<<<<< HEAD
-          const storedAddressData = JSON.parse(getLocalStorageWithExpiry('addressData')) || {};
-          const userState = formData.get('fund_state') || "";
-          const userDistrict = formData.get('fund_district') || "";
-          const userCity = formData.get('fund_city') || "";
-=======
           // const storedAddressData = JSON.parse(getLocalStorageWithExpiry('addressData')) || {};
           // const userState = formData.get('state') || "";
           // const userDistrict = formData.get('district') || "";
           // const userCity = formData.get('city') || "";
->>>>>>> 282a9947
   
           // const errors = {};
   
-<<<<<<< HEAD
-          // Case-insensitive and trimmed comparison
-          if (storedAddressData.state && userState.trim().toLowerCase() !== storedAddressData.state.trim().toLowerCase()) {
-            errors.fund_state = ['Das eingegebene Bundesland stimmt nicht mit den Fundort-Koordinaten überein.'];
-          }
-          if (storedAddressData.district && userDistrict.trim().toLowerCase() !== storedAddressData.district.trim().toLowerCase()) {
-            errors.fund_district = ['Der eingegebene Landkreis/Stadtteil stimmt nicht mit den Fundort-Koordinaten überein.'];
-          }
-          if (storedAddressData.city && userCity.trim().toLowerCase() !== storedAddressData.city.trim().toLowerCase()) {
-            errors.fund_city = ['Der eingegebene Ort stimmt nicht mit den Fundort-Koordinaten überein.'];
-          }
-=======
           // // Case-insensitive and trimmed comparison
           // if (storedAddressData.state && userState.trim().toLowerCase() !== storedAddressData.state.trim().toLowerCase()) {
           //   errors.state = ['Das eingegebene Bundesland stimmt nicht mit den Fundort-Koordinaten überein.'];
@@ -584,7 +567,6 @@
           // if (storedAddressData.city && userCity.trim().toLowerCase() !== storedAddressData.city.trim().toLowerCase()) {
           //   errors.city = ['Der eingegebene Ort stimmt nicht mit den Fundort-Koordinaten überein.'];
           // }
->>>>>>> 282a9947
   
           // if (Object.keys(errors).length > 0) {
           //   showErrors(errors, 1); // Function to display errors
@@ -1203,23 +1185,23 @@
   });
 
   function autoCompleteData(inputField, zipCode, city, district, state) {
-    var inputs = ['fund_zip_code', 'fund_city', 'fund_district', 'fund_state'];
+    var inputs = ['zip_code', 'city', 'district', 'state'];
 
     for (const id of inputs) {
       if (inputField.id === id) continue;
       let fieldValue = null;
 
       switch (id) {
-        case 'fund_zip_code':
+        case 'zip_code':
           fieldValue = zipCode;
           break;
-        case 'fund_city':
+        case 'city':
           fieldValue = city;
           break;
-        case 'fund_district':
+        case 'district':
           fieldValue = district;
           break;
-        case 'fund_state':
+        case 'state':
           fieldValue = state;
           break;
       }
@@ -1309,10 +1291,10 @@
         // Update the popup content using template literals for better readability
         const popupContent = `
           <strong>Straße:</strong> ${data.street}<br>
-          <strong>Postleitzahl:</strong> ${data.fund_zip_code}<br>
-          <strong>Ort:</strong> ${data.fund_city}<br>
-          <strong>Landkreis/Stadt:</strong> ${data.fund_district}<br>
-          <strong>Bundesland:</strong> ${data.fund_state}
+          <strong>Postleitzahl:</strong> ${data.zip_code}<br>
+          <strong>Ort:</strong> ${data.city}<br>
+          <strong>Landkreis/Stadt:</strong> ${data.district}<br>
+          <strong>Bundesland:</strong> ${data.state}
         `;
         summaryMarkerPopup.setContent(popupContent);
 
@@ -1335,11 +1317,11 @@
 
         summaryLongitude.textContent = data.longitude;
         summaryLatitude.textContent = data.latitude;
-        summaryStreet.textContent = data.fund_street;
-        summaryZipCode.textContent = data.fund_zip_code;
-        summaryCity.textContent = data.fund_city;
-        summaryDistrict.textContent = data.fund_district;
-        summaryState.textContent = data.fund_state;
+        summaryStreet.textContent = data.street;
+        summaryZipCode.textContent = data.zip_code;
+        summaryCity.textContent = data.city;
+        summaryDistrict.textContent = data.district;
+        summaryState.textContent = data.state;
         summaryGender.textContent = data.gender;
         summaryLocationDescription.textContent = selectedLocationDescriptionText;
         summaryPictureDescription.textContent = data.picture_description;
