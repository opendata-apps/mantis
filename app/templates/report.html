{% extends "layout.html" %}
{% from "macro.html" import popover with context %}
{% from "macro.html" import formButton %}
{% block head %}
<link rel="stylesheet" href="{{ url_for('static', filename='css/leaflet.css')}}" />
<link rel="stylesheet" href="{{ url_for('static', filename='css/cluster/MarkerCluster.Default.css')}}" />
<link rel="stylesheet" href="{{ url_for('static', filename='css/cluster/MarkerCluster.css')}}" />
<link rel="stylesheet" href="{{ url_for('static', filename='css/currentLocation/L.Control.Locate.min.css')}}" />
<script src="{{ url_for('static', filename='js/leaflet.js')}}"></script>
<script src="{{ url_for('static', filename='js/esri-leaflet.js')}}"></script>
<script src="{{ url_for('static', filename='js/esri-leaflet-vector.js')}}"></script>
<script src="{{ url_for('static', filename='js/exif-js.js')}}" defer></script>
<script src="{{url_for('static', filename='js/cluster/leaflet.markercluster.js')}}"></script>
<script src="{{url_for('static', filename='js/currentLocation/L.Control.Locate.min.js')}}"></script>
<script src="https://cdn.jsdelivr.net/npm/@tuily/heic2any@0.0.6/dist/heic2any.min.js"></script>
<meta name="csrf-token" content="{{ csrf_token() }}">
{% endblock %}
{% block page_title %}Melden Sie Ihre Beobachtung | Mantis Religiosa Mitmachprojekt | Gottesanbeterin Gesucht{% endblock
%}
{% block title %}Fund melden{% endblock %}
{% block meta_description %} Melden Sie Ihre Beobachtungen von Mantis religiosa in Deutschland. Unterstützen Sie die
Forschung. {% endblock %}
{% block content %}
<script src="{{ url_for('static', filename='js/flow/flowbite.min.js')}}" defer></script>


<div class="flex items-center justify-center min-h-screen bg-gray-100">
  <div class="w-full p-4 mx-auto max-w-7xl">
    <form action="" method="POST" enctype="multipart/form-data" id="mainForm" data-current-step="0"
      class="p-8 transition-all duration-500 bg-white shadow-xl rounded-2xl">
      {{ form.hidden_tag() }}
      <!-- Step 1: Bild-Upload -->
      <div id="step1" class="step" data-step-index="0">
        <div class="mb-4">
          <div class="flex justify-between">
            {{ form.picture.label.text }}
            {{ popover("popover-picture", popover_content["popover-picture"]["title"], popover_content["popover-picture"]["content"], popover_content) }}
          </div>
          <!-- !TODO: Loader für Bild-Upload -->
          <div class="flex items-center justify-center w-full">
            <label for="{{ form.picture.id }}"
<<<<<<< HEAD
              class="flex flex-col items-center justify-center w-full h-64 transition-all duration-300 ease-in-out border-2 border-gray-300 border-dashed rounded-lg cursor-pointer bg-gray-50 hover:bg-gray-100"
              id="dropArea">
=======
              class="flex flex-col items-center justify-center w-full h-64 transition-all duration-500 ease-in-out border-2 border-gray-300 border-dashed rounded-lg cursor-pointer bg-gray-50 hover:bg-gray-100"
              ondragover="event.preventDefault();" ondrop="dropHandler(event);">
>>>>>>> a5c1bf3a
              <div id="imagePreview"
                class="flex-col items-center justify-center hidden w-full h-64 overflow-hidden transition-all duration-300 ease-in-out fade-in">
                <img id="previewImage" class="object-scale-down w-full h-full" src="#"
                  alt="Preview image of the mantis">
              </div>
              <div id="uploadText"
                class="flex flex-col items-center justify-center w-full h-full pt-5 pb-6 transition-all duration-300 ease-in-out">
                <svg aria-hidden="true" class="w-10 h-10 mb-3 text-gray-400" fill="none" stroke="currentColor"
                  viewBox="0 0 24 24" xmlns="http://www.w3.org/2000/svg">
                  <path stroke-linecap="round" stroke-linejoin="round" stroke-width="2"
                    d="M7 16a4 4 0 01-.88-7.903A5 5 0 1115.9 6L16 6a5 5 0 011 9.9M15 13l-3-3m0 0l-3 3m3-3v12"></path>
                </svg>
<<<<<<< HEAD
                <p class="mb-2 text-sm text-gray-500"><span class="font-semibold">Click to upload</span> or drag and
                  drop</p>
                <p class="text-xs text-gray-500">PNG, JPG, JPEG, HEIC, HEIF or WEBP (max. 12 MB)</p>
=======
                <p class="mb-2 text-sm text-gray-500 "><span class="font-semibold">Click or drop image here...</span>
                </p>
                <p class="text-xs text-gray-500 ">PNG, JPG, JPEG, HEIC, HEIF or WEBP (max. 12 MB)</p>
>>>>>>> a5c1bf3a
              </div>
              <div id="uploadLoader" class="flex flex-col items-center justify-center hidden w-full h-full">
                <svg class="w-10 h-10 text-green-500 animate-spin" xmlns="http://www.w3.org/2000/svg" fill="none"
                  viewBox="0 0 24 24">
                  <circle class="opacity-25" cx="12" cy="12" r="10" stroke="currentColor" stroke-width="4"></circle>
                  <path class="opacity-75" fill="currentColor"
                    d="M4 12a8 8 0 018-8V0C5.373 0 0 5.373 0 12h4zm2 5.291A7.962 7.962 0 014 12H0c0 3.042 1.135 5.824 3 7.938l3-2.647z">
                  </path>
                </svg>
                <p class="mt-2 text-sm text-gray-500">Bild wird hochgeladen...</p>
              </div>
              {{ form.picture(class="hidden", id=form.picture.id, accept="image/*") }}
            </label>
          </div>
        </div>
        <div class="grid grid-cols-2 gap-4 mb-4">
          <div>
            <label for="{{ form.longitude.id }}" class="block mt-1 text-sm font-semibold text-gray-600">
              <div class="flex justify-between">
                {{ form.longitude.label.text }}
                {{ popover("popover-longitude", popover_content["popover-longitude"]["title"], popover_content["popover-longitude"]["content"], popover_content) }}
              </div>
              <div class="relative">
                {{ form.longitude(class="input-field") }}
              </div>
            </label>
          </div>
          <div>
            <label for="{{ form.latitude.id }}" class="block mt-1 text-sm font-semibold text-gray-600">
              <div class="flex justify-between">
                {{ form.latitude.label.text }}
                {{ popover("popover-latitude", popover_content["popover-latitude"]["title"], popover_content["popover-latitude"]["content"], popover_content) }}
              </div>
              <div class="relative">
                {{ form.latitude(class="input-field") }}
              </div>
            </label>
          </div>
        </div>
        <div class="col-span-full">
          <label for="map" class="block mt-1 text-sm font-semibold text-gray-600">
            <div class="flex justify-between">
              {{ "Karte: Setzen Sie den Marker in der Karte, die Koordinaten werden automatisch übernommen. Umschaltung zw. Satellitenbild und Kartenansicht via Symbol am rechten Rand." }}
              {{ popover("popover-map", popover_content["popover-map"]["title"], popover_content["popover-map"]["content"], popover_content) }}
            </div>
          </label>
          <div id="map" class="h-64 border shadow-md sm:h-96 lg:h-96"></div>
        </div>

        <div class="flex justify-end mt-4 space-x-2">
          {{ formButton('step1Next', 'Weiter') }}
        </div>
      </div>

      <!-- Step 2: Beschreibung Ort und Fund -->
      <div id="step2" class="hidden step" data-step-index="1">
        <h2 class="mb-2 text-2xl font-bold text-gray-800">Fundortbeschreibung zu den Koordinaten</h2>
        <div class="grid grid-cols-1 gap-4 md:grid-cols-2">
          <div>
            <label for="{{ form.street.id }}" class="block mt-1 text-sm font-semibold text-gray-600">
              <div class="flex justify-between">
                {{ form.street.label.text }}
                {{ popover("popover-street", popover_content["popover-street"]["title"], popover_content["popover-street"]["content"], popover_content) }}
              </div>
              <div class="relative">
                {{ form.street(class="input-field") }}
              </div>
            </label>
            <label for="{{ form.state.id }}" class="block mt-1 text-sm font-semibold text-gray-600">
              <div class="flex justify-between">
                {{ form.state.label.text }}
                {{ popover("popover-bundesland", popover_content["popover-bundesland"]["title"], popover_content["popover-bundesland"]["content"], popover_content) }}
              </div>
              <div class="relative">
                {{ form.state(id="state", class="input-field") }}
              </div>
            </label>
            <label for="{{ form.district.id }}" class="block mt-1 text-sm font-semibold text-gray-600">
              <div class="flex justify-between">
                {{ form.district.label.text }}
                {{ popover("popover-bezirk", popover_content["popover-bezirk"]["title"], popover_content["popover-bezirk"]["content"], popover_content) }}
              </div>
              <div class="relative">
                {{ form.district(id="district", class="input-field") }}
              </div>
            </label>

            <label class="block mt-1 text-sm font-semibold text-gray-600">
              <div class="flex justify-between">
                {{ form.gender.label.text }}
                <a href="/bestimmung" target="_blank"
                  class="inline-flex items-center justify-center px-2 py-1 text-xs font-bold text-blue-600 sm:text-xs hover:text-blue-800 hover:underline "
                  title="Anleitung zur Bestimmung in neuem Tab öffnen">
                  Anleitung zur Bestimmung
                </a>
                {{ popover("popover-gender", popover_content["popover-gender"]["title"], popover_content["popover-gender"]["content"] | safe, popover_content) }}
              </div>
              <div class="relative">
                {{ form.gender(class="block w-full px-4 py-2 text-base text-gray-700 transition-colors bg-white rounded-lg shadow-sm focus:outline-none focus:ring-2 focus:ring-green-500 focus:border-transparent hover:bg-gray-200") }}
              </div>
            </label>
          </div>
          <div>
            <label class="block mt-1 text-sm font-semibold text-gray-600">
              <div class="flex justify-between">
                {{ form.zip_code.label.text }}
                {{ popover("popover-zip", popover_content["popover-zip"]["title"], popover_content["popover-zip"]["content"], popover_content) }}
              </div>

            </label>
            <div class="relative font-semibold">
              {{ form.zip_code(id="zip_code", class="input-field") }}
            </div>
            <label for="{{ form.city.id }}" class="block mt-1 text-sm font-semibold text-gray-600">
              <div class="flex justify-between">
                {{ form.city.label.text }}
                {{ popover("popover-city", popover_content["popover-city"]["title"], popover_content["popover-city"]["content"], popover_content) }}
              </div>
              <div class="relative">
                {{ form.city(id="city", class="input-field") }}
              </div>
            </label>
            <label for="{{ form.location_description.id }}" class="block mt-1 text-sm font-semibold text-gray-600">
              <div class="flex justify-between">
                {{ form.location_description.label.text }}
                {{ popover("popover-fundort", popover_content["popover-fundort"]["title"], popover_content["popover-fundort"]["content"], popover_content) }}
              </div>
              <div class="relative">
                {{ form.location_description(id=form.location_description.id, class="input-field") }}
              </div>
            </label>

            <label for="{{ form.picture_description.id }}" class="block mt-1 text-sm font-semibold text-gray-600">
              <div class="flex justify-between">
                {{ form.picture_description.label.text }}
                {{ popover("popover-beschreibung", popover_content["popover-beschreibung"]["title"], popover_content["popover-beschreibung"]["content"], popover_content) }}
              </div>
              <div class="relative">
                {{ form.picture_description(
                class="input-field") }}
              </div>
            </label>
          </div>
        </div>
        <div class="flex justify-between mt-4 space-x-2">
          {{ formButton('step2Prev', 'Zurück') }}
          {{ formButton('step2Next', 'Weiter') }}
        </div>
      </div>
      <!-- Step 3: Person(en) -->
      <div id="step3" class="hidden step" data-step-index="2">
        <div class="grid grid-cols-1 gap-4 md:grid-cols-2">
          <div>
            <label for="{{ form.report_first_name.id }}" class="block mt-1 text-sm font-semibold text-gray-600">
              <div class="flex justify-between">
                {{ form.report_first_name.label.text }}
                {{ popover("popover-reportvorname", popover_content["popover-reportvorname"]["title"], popover_content["popover-reportvorname"]["content"], popover_content) }}
              </div>
              <div class="relative">
                {{ form.report_first_name(class="input-field") }}
              </div>
            </label>
            <label for="{{ form.report_last_name.id }}" class="block mt-1 text-sm font-semibold text-gray-600">
              <div class="flex justify-between">
                {{ form.report_last_name.label.text }}
                {{ popover("popover-reportnachname", popover_content["popover-reportnachname"]["title"], popover_content["popover-reportnachname"]["content"], popover_content) }}
              </div>
              <div class="relative">
                {{ form.report_last_name(class="input-field") }}
              </div>
            </label>
            <label for="{{ form.sighting_date.id }}" class="block mt-1 text-sm font-semibold text-gray-600">
              <div class="flex justify-between">
                {{ form.sighting_date.label.text }}
                {{ popover("popover-datum", popover_content["popover-datum"]["title"], popover_content["popover-datum"]["content"], popover_content) }}
              </div>
              <div class="relative">
                {{ form.sighting_date(class="input-field") }}
              </div>
            </label>
          </div>
          <div>
            <label for="{{ form.contact.id }}" class="block mt-1 text-sm font-semibold text-gray-600">
              <div class="flex justify-between">
                {{ form.contact.label.text }}
                {{ popover("popover-kontakt", popover_content["popover-kontakt"]["title"], popover_content["popover-kontakt"]["content"], popover_content) }}
              </div>
              <div class="relative">
                {{ form.contact(type="email", class="input-field") }}
              </div>
            </label>
            <div>
              <div id="additionalFields" class="hidden">
                <label for="{{ form.finder_first_name.id }}" class="block mt-1 text-sm font-semibold text-gray-600">
                  <div class="flex justify-between">
                    {{ form.finder_first_name.label.text }}
                  </div>
                  <div class="relative">
                    {{ form.finder_first_name(class="input-field") }}
                  </div>
                </label>
                <label for="{{ form.finder_last_name.id }}" class="block mt-1 text-sm font-semibold text-gray-600">
                  <div class="flex justify-between">
                    {{ form.finder_last_name.label.text }}
                  </div>
                  <div class="relative">
                    {{ form.finder_last_name(class="input-field") }}
                  </div>
                </label>
                <div style="display:none;">
                  <label for="honeypot">Leave this field blank</label>
                  <input type="text" id="honeypot" name="honeypot">
                </div>
              </div>
              <div class="mt-4">
                <label class="block text-sm font-semibold text-gray-600">
                  <div class="flex items-center justify-between">
                    <span>Finder und Melder sind identisch</span>
                    {{ form.identical_finder_melder(class="w-5 h-5 text-blue-600 form-checkbox") }}
                  </div>
                </label>
              </div>
            </div>
          </div>
        </div>
        <div class="flex justify-between mt-4 space-x-2">
          {{ formButton('step3Prev', 'Zurück') }}
          {{ formButton('step3Next', 'Weiter') }}
        </div>
      </div>


      <!-- Step 4: Zusammenfassung -->
      <div id="step4" class="hidden">
        <h2 class="mb-4 text-3xl font-semibold text-gray-800">Zusammenfassung</h2>
        <p>Wenn alle Angaben korrekt sind, nicht vergessen auf »Senden« zu klicken!</p>
        <div class="grid grid-cols-1 gap-6 md:grid-cols-2">
          <div class="p-5 bg-white rounded-lg shadow-md">
            <h3 class="mb-2 text-xl font-semibold text-gray-800">Bild</h3>
            <div>
              <img id="summaryImage" class="object-cover w-full h-auto rounded-lg" src="#" alt="Bildvorschau">
            </div>
          </div>
          <div class="p-5 bg-white rounded-lg shadow-md">
            <h3 class="mb-2 text-xl font-semibold text-gray-800">Standort</h3>
            <div id="summaryMap" class="h-64 rounded-lg"></div>
            <ul class="mt-3 text-lg list-disc list-inside">
              <li><strong class="text-gray-800">Längengrad:</strong> <span id="summaryLongitude"></span></li>
              <li><strong class="text-gray-800">Breitengrad:</strong> <span id="summaryLatitude"></span></li>
              <li><strong class="text-gray-800">Straße:</strong> <span id="summaryStreet"></span></li>
              <li><strong class="text-gray-800">Postleitzahl:</strong> <span id="summaryZipCode"></span></li>
              <li><strong class="text-gray-800">Ort:</strong> <span id="summaryCity"></span></li>
              <li><strong class="text-gray-800">Landkreis/Stadt:</strong> <span id="summaryDistrict"></span></li>
              <li><strong class="text-gray-800">Bundesland:</strong> <span id="summaryState"></span></li>
            </ul>
          </div>
        </div>
        <h3 class="mt-8 text-lg font-semibold text-gray-800">Beschreibung</h3>
        <ul class="text-lg list-disc list-inside">
          <li><strong class="text-gray-800">Entwicklungsstadium/Geschlecht:</strong> <span id="summaryGender"></span>
          </li>
          <li><strong class="text-gray-800">Ortsbeschreibung:</strong> <span id="summaryLocationDescription"></span>
          </li>
          <li><strong class="text-gray-800">Bildbeschreibung:</strong> <span id="summaryPictureDescription"></span></li>
        </ul>
        <h3 class="mt-8 text-lg font-semibold text-gray-800">Person</h3>
        <ul class="text-lg list-disc list-inside">
          <li><strong class="text-gray-800">Vorname:</strong> <span id="summaryFirstName"></span></li>
          <li><strong class="text-gray-800">Nachname:</strong> <span id="summaryLastName"></span></li>
          <li><strong class="text-gray-800">Funddatum:</strong> <span id="summarySightingDate"></span></li>
          <li><strong class="text-gray-800">E-Mail:</strong> <span id="summaryContact"></span></li>
        </ul>
        <div class="flex justify-between mt-6 space-x-4">
          {{ formButton('step4Prev', 'Zurück') }}
          <button id="submitBtn" type="submit"
            class="relative px-6 py-2 text-sm font-medium text-gray-100 transition duration-300 bg-green-400 rounded-md hover:bg-green-500 ease">
            <span class="absolute bottom-0 left-0 h-full -ml-2">
              <svg viewBox="0 0 487 487" class="w-auto h-full opacity-100 object-stretch"
                xmlns="http://www.w3.org/2000/svg">
                <path
                  d="M0 .3c67 2.1 134.1 4.3 186.3 37 52.2 32.7 89.6 95.8 112.8 150.6 23.2 54.8 32.3 101.4 61.2 149.9 28.9 48.4 77.7 98.8 126.4 149.2H0V.3z"
                  fill="#FFF" fill-rule="nonzero" fill-opacity=".1"></path>
              </svg>
            </span>
            <span class="absolute top-0 right-0 w-8 h-full -mr-2">
              <svg viewBox="0 0 487 487" class="object-cover w-full h-full" xmlns="http://www.w3.org/2000/svg">
                <path
                  d="M487 486.7c-66.1-3.6-132.3-7.3-186.3-37s-95.9-85.3-126.2-137.2c-30.4-51.8-49.3-99.9-76.5-151.4C70.9 109.6 35.6 54.8.3 0H487v486.7z"
                  fill="#FFF" fill-rule="nonzero" fill-opacity=".1"></path>
              </svg>
            </span>
            <span id="send" class="relative">Senden</span>
            <svg id="loadSend" class="hidden w-5 h-5 mx-auto text-gray-100 animate-spin"
              xmlns="http://www.w3.org/2000/svg" fill="none" viewBox="0 0 24 24">
              <circle class="opacity-25" cx="12" cy="12" r="10" stroke="currentColor" stroke-width="4"></circle>
              <path class="opacity-75" fill="currentColor"
                d="M4 12a8 8 0 018-8V0C5.373 0 0 5.373 0 12h4zm2 5.291A7.962 7.962 0 014 12H0c0 3.042 1.135 5.824 3 7.938l3-2.647z">
              </path>
            </svg>
          </button>
        </div>
      </div>
  </div>
</div>

<script>
<<<<<<< HEAD
=======
  window.onload = function () {
    const toastButton = document.getElementById('close-button');
    if (toastButton) {
      setTimeout(function () {
        toastButton.click();
      }, 3000);
    }
  };

  let map;
  let userMarker;
  mapApiKey = "{{apikey}}";

  function initMap() {
    // Define the boundary box for Germany
    const germanyBounds = [
      [47.270111, 5.866342], // Southwest corner
      [55.058347, 15.041896]  // Northeast corner
    ];

    map = L.map('map', {
      maxBounds: germanyBounds,
      maxBoundsViscosity: 1.0
    }).setView([52.5200, 13.4050], 7);

    // Define map layers
    const openStreetMapLayer = L.tileLayer('https://{s}.tile.openstreetmap.org/{z}/{x}/{y}.png', {
      attribution: 'Map data &copy; <a href="https://www.openstreetmap.org/copyright">OpenStreetMap</a> contributors',
      maxZoom: 18,
    });

    const arcGISLayer = L.esri.Vector.vectorBasemapLayer("ArcGIS:Imagery", {
      apikey: mapApiKey // Add your actual API key here
    });

    // Add default layer to the map
    map.addLayer(openStreetMapLayer);

    // Layer switcher control
    var baseMaps = {
      "Karte": openStreetMapLayer,
      "Satellit": arcGISLayer
    };

    L.control.layers(baseMaps).addTo(map);
    L.control.locate(baseMaps).addTo(map);

    // Restrict zooming out too much
    const MIN_ZOOM_LEVEL = 5;
    map.on('zoomend', function () {
      if (map.getZoom() < MIN_ZOOM_LEVEL) {
        map.setZoom(MIN_ZOOM_LEVEL);
      }
    });

    // Update form fields on map click or manual input
    function updateMapAndFormData(lat, lng, zoomToMarker = false) {
      document.querySelector('#latitude').value = lat.toString();
      document.querySelector('#longitude').value = lng.toString();

      getAddressFromCoordinates(lat, lng);

      updateMarkerPosition(lat, lng, zoomToMarker);

      // Save form data to local storage
      let formData = {};
      document.querySelectorAll('input, select, textarea').forEach(function (input) {
        formData[input.id] = input.value;
      });
      localStorage.setItem('formData', JSON.stringify(formData));
      updateSummary();

      // add longitude and latitude to local storage
      localStorage.setItem('latitude', lat.toString());
      localStorage.setItem('longitude', lng.toString());
    }

    map.on('click', function (e) {
      updateMapAndFormData(e.latlng.lat, e.latlng.lng, false);
    });

    // Listen for manual coordinate input
    document.querySelector('#latitude').addEventListener('change', function () {
      const lat = parseFloat(this.value);
      const lng = parseFloat(document.querySelector('#longitude').value);
      if (!isNaN(lat) && !isNaN(lng)) {
        updateMapAndFormData(lat, lng, false);
      }
    });

    document.querySelector('#longitude').addEventListener('change', function () {
      const lng = parseFloat(this.value);
      const lat = parseFloat(document.querySelector('#latitude').value);
      if (!isNaN(lat) && !isNaN(lng)) {
        updateMapAndFormData(lat, lng, false);
      }
    });
  }

  document.addEventListener('DOMContentLoaded', initMap);

  function getAddressFromCoordinates(latitude, longitude) {
    const nominatimUrl = `https://nominatim.openstreetmap.org/reverse?format=json&lat=${latitude}&lon=${longitude}&zoom=18&addressdetails=1`;

    fetch(nominatimUrl)
      .then(response => {
        if (!response.ok) {
          throw new Error(`HTTP error! status: ${response.status}`);
        }
        return response.json();
      })
      .then(data => {
        console.log(data);
        const address = data.address;

        document.querySelector("#zip_code").value = address.postcode ? address.postcode.split(";")[0] : "";
        document.querySelector("#city").value = address.city || address.town || address.village || "";
        document.querySelector("#street").value = `${address.road || ""} ${address.house_number || ""}`.trim();
        document.querySelector("#state").value = address.state || address.city || "";
        document.querySelector("#district").value = address.county || address.suburb || address.borough || "";

        const addressData = {
          state: address.state || address.city || "",
          district: address.county || address.suburb || address.borough || "",
          city: address.city || address.town || address.village || ""
        };

        function checkAddressData(formData, nextStepIndex) {
          const userState = formData.get('state');
          const userDistrict = formData.get('district');
          const userCity = formData.get('city');

          const errors = {};

          if (addressData.state && userState !== addressData.state) {
            errors.state = ['Das eingegebene Bundesland stimmt nicht mit den Fundort-Koordinaten überein.'];
          }
          if (addressData.district && userDistrict !== addressData.district) {
            errors.district = ['Der eingegebene Landkreis stimmt nicht mit den Fundort-Koordinaten überein.'];
          }
          if (addressData.city && userCity !== addressData.city) {
            errors.city = ['Der eingegebene Ort stimmt nicht mit den Fundort-Koordinaten überein.'];
          }

          if (Object.keys(errors).length > 0) {
            showErrors(errors, 1);
          } else {
            showStep(nextStepIndex);
          }
        }

        // Attach the modified checkAddressData function to the global scope
        window.checkAddressData = checkAddressData;
      })
      .catch(error => {
        console.error("Error fetching address data:", error);
      });
  }


>>>>>>> a5c1bf3a
  // Use Jinja2 to pass the Python variables to JavaScript
  const existingUser = {{ existing_user | tojson | safe }};

  // Check if the existingUser is not null
  if (existingUser) {
    const fields = [
      { id: "report_first_name", value: existingUser.user_name.split(" ")[1] },
      { id: "report_last_name", value: existingUser.user_name.split(" ")[0] },
      { id: "contact", value: existingUser.user_kontakt }
    ];

    fields.forEach(field => {
      const element = document.getElementById(field.id);
      element.value = field.value;
      element.readOnly = true;
    });
  }

  // Set mapApiKey for use in map.js
  const mapApiKey = "{{apikey}}";

  // Function to save form data to localStorage
  function saveFormData() {
    const form = document.getElementById('mainForm');
    const formData = new FormData(form);
    const data = {};

    for (const [key, value] of formData.entries()) {
      if (key !== "csrf_token" && key !== "picture") {
        data[key] = value;
      }
    }

    localStorage.setItem('formData', JSON.stringify(data));
  }

  // Function to load form data from localStorage
  function loadFormData() {
    const storedData = localStorage.getItem('formData');
    if (storedData) {
<<<<<<< HEAD
      const data = JSON.parse(storedData);
      const form = document.getElementById('mainForm');

      for (const key in data) {
        const input = form.elements[key];
        if (input) {
          if (input.type === 'date') {
            // For date inputs, we need to format the date correctly
            const date = new Date(data[key]);
            if (!isNaN(date.getTime())) {
              input.valueAsDate = date;
            }
          } else if (input.type === 'checkbox') {
            input.checked = data[key] === 'on';
          } else if (input.type === 'radio') {
            input.checked = input.value === data[key];
=======
      try {
        const data = JSON.parse(storedData);
        for (const input of form.elements) {
          if (input.name && input.type !== 'file' && data.hasOwnProperty(input.name)) {
            input.value = data[input.name];
          }
        }
      } catch (e) {
        console.error('Error parsing stored form data:', e);
      }
    }
  }


  // Call this function when the page loads to load saved form data.
  document.addEventListener('DOMContentLoaded', loadFormDataFromLocalStorage);

  // Call this function to save form data to local storage when any input changes.
  document.getElementById('mainForm').addEventListener('input', saveFormDataToLocalStorage);

  document.addEventListener('DOMContentLoaded', function () {
    const pictureInput = document.querySelector('#picture');
    pictureInput.addEventListener('change', function (event) {
      const file = event.target.files[0];
      if (!file) return;

      // Use FileReader to read the file as an ArrayBuffer
      const reader = new FileReader();
      reader.onload = function (e) {
        try {
          const exifData = EXIF.readFromBinaryFile(e.target.result);

          if (exifData) {
            const lat = exifData.GPSLatitude;
            const lng = exifData.GPSLongitude;
            const latRef = exifData.GPSLatitudeRef;
            const lngRef = exifData.GPSLongitudeRef;

            if (lat && lng && latRef && lngRef) {
              // Convert coordinates to decimal without rounding
              const latitude = toDecimal(lat, latRef);
              const longitude = toDecimal(lng, lngRef);

              // if values are NaN or 0, do not set the form fields
              if (isNaN(latitude) || isNaN(longitude) || latitude === 0 || longitude === 0) {
                return;
              }

              // Set the values to the form fields
              document.querySelector('#latitude').value = latitude.toString();
              document.querySelector('#longitude').value = longitude.toString();

              // Update the marker position and zoom for EXIF data
              updateMarkerPosition(latitude, longitude, true);

              // Trigger the address lookup
              getAddressFromCoordinates(latitude, longitude);
            }

            // Extract and set the sighting date
            if (exifData.DateTimeOriginal) {
              const dateTime = exifData.DateTimeOriginal.split(' ')[0].replace(/:/g, '-');
              document.querySelector('#sighting_date').value = dateTime;
            }
          }
        } catch (error) {
          console.error('Error processing EXIF data:', error);
        }
      };

      reader.readAsArrayBuffer(file);
    });
  });

  // Add this new function to update the marker position
  function updateMarkerPosition(latitude, longitude, zoomToMarker = false) {
    if (window.userMarker) {
      window.userMarker.setLatLng([latitude, longitude]);
    } else {
      window.userMarker = L.marker([latitude, longitude]).addTo(map);
    }
    if (zoomToMarker) {
      map.setView([latitude, longitude], 13);
    }
  }

  function toDecimal(coord, ref) {
    if (!Array.isArray(coord) || coord.length !== 3) {
      return NaN;
    }

    const [degrees, minutes, seconds] = coord.map(val =>
      typeof val === 'number' ? val : (val.numerator / val.denominator)
    );

    let decimal = degrees + minutes / 60 + seconds / (60 * 60);
    if (ref === 'S' || ref === 'W') {
      decimal = -decimal;
    }
    return decimal;
  }



  const input = document.getElementById('{{ form.picture.id }}');
  const preview = document.getElementById('previewImage');
  const previewContainer = document.getElementById('imagePreview');
  const uploadText = document.getElementById('uploadText');
  const uploadLoader = document.getElementById('uploadLoader');

  input.addEventListener('change', handleImageUpload);
  document.addEventListener('drop', dropHandler);

  function handleImageUpload(e) {
    const file = e.target.files[0];
    const validFileTypes = ["image/png", "image/jpeg", "image/jfif", "image/webp", "image/heic", "image/heif"];
    const maxSizeInBytes = 12 * 1024 * 1024; // 12MB

    clearErrorsForField('picture');
    resetPreview(); // Reset preview before processing new image

    if (file) {
      if (!validFileTypes.includes(file.type.toLowerCase())) {
        showErrors({ picture: ["Erlaubt sind nur PNG, JPG, JPEG, HEIC, HEIF und WebP Dateien."] }, 0);
        e.target.value = '';
        return;
      }

      if (file.size > maxSizeInBytes) {
        showErrors({ picture: ["Die Datei ist zu groß. Maximale Größe ist 12MB."] }, 0);
        e.target.value = '';
        return;
      }

      // Show loader
      uploadText.style.display = 'none';
      uploadLoader.classList.remove('hidden');

      // Process the file based on its type
      if (file.type.startsWith('image/heic') || file.type.startsWith('image/heif')) {
        processHeicHeif(file);
      } else if (file.type === 'image/webp') {
        // WebP files don't need conversion
        validateAndUpdatePreview(file);
      } else {
        // For other image types, validate and convert if necessary
        validateAndConvertIfNeeded(file);
      }
    }
  }

  function processHeicHeif(file) {
    heic2any({
      blob: file,
      toType: "image/jpeg",
    }).then(function (resultBlob) {
      validateAndConvertIfNeeded(new File([resultBlob], file.name, { type: 'image/jpeg' }));
    }).catch(function (error) {
      handleHeicHeifError(error);
    });
  }

  function handleHeicHeifError(error) {
    let errorMessage = "Die HEIC/HEIF-Datei konnte nicht verarbeitet werden.";
    showErrors({ picture: [errorMessage] }, 0);
    resetPreview();
  }

  function validateAndConvertIfNeeded(file) {
    const img = new Image();
    img.onload = function() {
      URL.revokeObjectURL(this.src);
      if (file.size > 10 * 1024 * 1024 || file.type !== 'image/webp') {
        // Convert to WebP if file is large or not already WebP
        convertToWebP(file, file.size > 10 * 1024 * 1024 ? 0.5 : 0.7);
      } else {
        // File is already WebP and not too large, just update preview
        updatePreview(file);
      }
    };
    img.onerror = function() {
      URL.revokeObjectURL(this.src);
      showErrors({ picture: ["Das Bild konnte nicht geladen werden. Bitte versuchen Sie es mit einem anderen Bild."] }, 0);
      resetPreview();
    };
    img.src = URL.createObjectURL(file);
  }

  function validateAndUpdatePreview(file) {
    const img = new Image();
    img.onload = function() {
      URL.revokeObjectURL(this.src);
      updatePreview(file);
    };
    img.onerror = function() {
      URL.revokeObjectURL(this.src);
      showErrors({ picture: ["Die Datei scheint kein gültiges Bild zu sein."] }, 0);
      resetPreview();
    };
    img.src = URL.createObjectURL(file);
  }

  function convertToWebP(file, quality) {
    var img = new Image();
    img.onload = function () {
      var canvas = document.createElement('canvas');
      canvas.width = img.width;
      canvas.height = img.height;
      var ctx = canvas.getContext('2d');
      ctx.drawImage(img, 0, 0, img.width, img.height);
      canvas.toBlob(function (blob) {
        var convertedFile = new File([blob], 'image.webp', { type: 'image/webp' });

        if (convertedFile.size > 12 * 1024 * 1024) {
          showErrors({ picture: ["Das Bild ist zu groß. Bitte verwenden Sie ein kleineres Bild oder reduzieren Sie die Bildqualität."] }, 0);
          resetPreview();
          return;
        }

        var dataTransfer = new DataTransfer();
        dataTransfer.items.add(convertedFile);
        input.files = dataTransfer.files;
        updatePreview(convertedFile);
      }, 'image/webp', quality);
    };
    img.onerror = function() {
      showErrors({ picture: ["Das Bild konnte nicht konvertiert werden. Bitte versuchen Sie es mit einem anderen Bild."] }, 0);
      resetPreview();
    };
    img.src = URL.createObjectURL(file);
  }

  function dropHandler(ev) {
    ev.preventDefault();
    if (ev.dataTransfer.items) {
      for (var i = 0; i < ev.dataTransfer.items.length; i++) {
        if (ev.dataTransfer.items[i].kind === 'file') {
          var file = ev.dataTransfer.items[i].getAsFile();
          var input = document.getElementById('{{ form.picture.id }}');
          convertImageToWebP(file);
        }
      }
    }
  }

  function convertImageToWebP(file) {
    if (file.type.startsWith('image/heic') || file.type.startsWith('image/heif')) {
      heic2any({
        blob: file,
        toType: "image/jpeg",
      }).then(function (resultBlob) {
        // Check the size of the converted JPG
        if (resultBlob.size > 10 * 1024 * 1024) {
          // If larger than 10MB, use stronger compression
          convertToWebP(resultBlob, 0.5);  // Adjust compression level as needed
        } else {
          convertToWebP(resultBlob, 0.7);  // Use normal compression
        }
      }).catch(function (x) {
        console.error(x.message);
        // Hide loader and show upload text on error
        uploadLoader.classList.add('hidden');
        uploadText.style.display = 'flex';
      });
    } else {
      convertToWebP(file, 0.7);  // Use normal compression for non-HEIC files
    }
  }

  function updatePreview(file) {
    var reader = new FileReader();
    reader.onload = function (e) {
      previewContainer.style.display = 'flex';
      preview.src = e.target.result;
      uploadText.style.display = 'none';
      uploadLoader.classList.add('hidden');  // Ensure loader is hidden
    };
    reader.readAsDataURL(file);
  }

  function resetPreview() {
    preview.src = '';
    previewContainer.style.display = 'none';
    uploadText.style.display = 'flex';
    uploadLoader.classList.add('hidden');
  }


  function clearErrorsForField(fieldName) {
    // Remove error styling from picture label
    const label = document.querySelector(`label[for="${fieldName}"]`);
    if (label) {
      label.classList.remove('error-field');
    }

    // Clear any existing error messages
    const field = document.querySelector(`[name="${fieldName}"]`);
    const errorElement = field.parentElement.querySelector('.form-error');
    if (errorElement) {
      // Remove error styling from field
      field.classList.remove('error-field');
      errorElement.remove();
    }
  }

  function validateForm(event, nextStepIndex) {
    event.preventDefault();
    const form = event.target.closest('form');
    const formData = new FormData();

    // Add the current step index to the FormData
    formData.append('stepIndex', nextStepIndex);

    // Only append form elements that are relevant to the current step
    for (const element of form.elements) {
      if (element.name === 'picture' && nextStepIndex !== 1) {
        continue; // Skip appending the picture for steps other than the first
      }
      if (element.type === 'file') {
        formData.append(element.name, element.files[0]);
      } else {
        formData.append(element.name, element.value);
      }
    }

    let csrfToken = document.querySelector('meta[name="csrf-token"]').getAttribute('content');

    const button = event.target.closest('a');
    const buttonId = button.id;
    const buttonLoader = document.getElementById(buttonId + 'Loader');
    const buttonText = document.getElementById(buttonId + 'Text');

    if (!buttonLoader || !buttonText) {
      console.error('Button loader or text not found');
      return;
    }

    // Check if the button is already in loading state
    if (buttonLoader.classList.contains('loading')) {
      return; // Exit if the button is already loading
    }

    // Add a 'loading' class to the buttonLoader to track the loading state
    buttonLoader.classList.add('loading');

    // Toggle the loading SVG and the button text
    buttonLoader.classList.remove('hidden');
    buttonText.classList.add('hidden');


    fetch('/validate', {
      method: 'POST',
      headers: {
        'X-CSRFToken': csrfToken
      },
      body: formData
    })
      .then(response => {
        // Remove the 'loading' class to indicate the loading is done
        buttonLoader.classList.remove('loading');
        buttonLoader.classList.add('hidden');
        buttonText.classList.remove('hidden');


        if (!response.ok && response.status !== 333) {
          throw new Error(`HTTP error! status: ${response.status}`);
        }
        return response.json();
      })
      .then(data => {
        const currentStepErrors = showErrors(data.errors, form.dataset.currentStep);
        if (currentStepErrors.length === 0) {
          if (nextStepIndex === 2) {
            checkAddressData(formData, nextStepIndex);
>>>>>>> a5c1bf3a
          } else {
            input.value = data[key];
          }
        }
      }

<<<<<<< HEAD
      // Trigger change event for identical_finder_melder checkbox
      const identicalFinderMelder = form.identical_finder_melder;
      if (identicalFinderMelder) {
        const event = new Event('change');
        identicalFinderMelder.dispatchEvent(event);
=======
  const steps = ['step1', 'step2', 'step3', 'step4'];
  const stepElements = steps.map(step => document.getElementById(step));
  const [step1, step2, step3, step4] = stepElements;

  const stepButtons = [
    { element: document.getElementById('step1Next'), action: (event) => validateForm(event, 1) },
    { element: document.getElementById('step2Prev'), action: () => showStep(0) },
    { element: document.getElementById('step2Next'), action: (event) => validateForm(event, 2) },
    { element: document.getElementById('step3Prev'), action: () => showStep(1) },
    { element: document.getElementById('step3Next'), action: (event) => validateForm(event, 3) },
    { element: document.getElementById('step4Prev'), action: () => showStep(2) },
  ];

  stepButtons.forEach(({ element, action }) => {
    element.addEventListener('click', action);
  });

  const additionalFields = document.getElementById('additionalFields');
  const form = document.getElementById('mainForm');

  function showStep(index) {
    form.dataset.currentStep = index;

    stepElements.forEach((step, i) => {
      step.classList.toggle('hidden', index !== i);
    });

    if (index === 3) {
      setTimeout(() => {
        summaryMap.invalidateSize();
      }, 400);
    }

    if (index === 2) {
      additionalFields.classList.toggle('hidden', form.identical_finder_melder.checked);
    }
  }


  form.identical_finder_melder.addEventListener('change', () => {
    additionalFields.classList.toggle('hidden', form.identical_finder_melder.checked);
  });

  function autoCompleteData(inputField, zipCode, city, district, state) {
    var inputs = ['zip_code', 'city', 'district', 'state'];

    for (const id of inputs) {
      if (inputField.id === id) continue;
      let fieldValue = null;

      switch (id) {
        case 'zip_code':
          fieldValue = zipCode;
          break;
        case 'city':
          fieldValue = city;
          break;
        case 'district':
          fieldValue = district;
          break;
        case 'state':
          fieldValue = state;
          break;
>>>>>>> a5c1bf3a
      }
    }
  }

<<<<<<< HEAD
  // Save form data on input change
  document.getElementById('mainForm').addEventListener('input', saveFormData);
  document.getElementById('mainForm').addEventListener('change', saveFormData);
=======
  //document.getElementById('submitBtn').addEventListener('click', (event) => {
  //event.target.disabled = true;
  //console.log("Button disabled");
  //});


  document.getElementById('mainForm').addEventListener('submit', (event) => {
    event.preventDefault();  // Prevent the form from submitting immediately
    var loadingMsg = document.getElementById('loadSend');
    var submitBtn = document.getElementById('submitBtn');
    var send = document.getElementById('send');

    // Disable the submit button and show loading message
    submitBtn.disabled = true;
    console.log('Button disabled');

    send.classList.add('hidden');
    console.log('Send hidden');

    loadingMsg.classList.remove('hidden');
    console.log('Loading shown');

    // Clear local storage with a try-catch block
    try {
      localStorage.clear();
    } catch (e) {
      console.error('Error clearing localStorage:', e);
    }

    // Use a flag to ensure the form is submitted only once
    if (!submitBtn.classList.contains('form-submitted')) {
      submitBtn.classList.add('form-submitted');
      event.target.submit();
    }
  });


>>>>>>> a5c1bf3a

  // Load form data on page load
  document.addEventListener('DOMContentLoaded', loadFormData);

  // Clear localStorage on form submission
  document.getElementById('mainForm').addEventListener('submit', () => {
    localStorage.removeItem('formData');
  });
</script>

<script src="{{ url_for('static', filename='js/report/map.js') }}"></script>
<script src="{{ url_for('static', filename='js/report/form.js') }}"></script>
<script src="{{ url_for('static', filename='js/report/imageUpload.js') }}"></script>
<script src="{{ url_for('static', filename='js/report/summary.js') }}"></script>

{% endblock content %}<|MERGE_RESOLUTION|>--- conflicted
+++ resolved
@@ -1,5 +1,5 @@
 {% extends "layout.html" %}
-{% from "macro.html" import popover with context %}
+{% from "macro.html" import popover %}
 {% from "macro.html" import formButton %}
 {% block head %}
 <link rel="stylesheet" href="{{ url_for('static', filename='css/leaflet.css')}}" />
@@ -34,39 +34,31 @@
         <div class="mb-4">
           <div class="flex justify-between">
             {{ form.picture.label.text }}
-            {{ popover("popover-picture", popover_content["popover-picture"]["title"], popover_content["popover-picture"]["content"], popover_content) }}
+            {{ popover("popover-picture", "Info zum Bild-Upload",
+            "Anhand des Bildes können wir Ihre Bestimmung überprüfen. Ist Ihr Fund von uns überprüft und freigegeben,
+            erscheint er in der Karte. Die Bilder werden nicht weiterverwendet. Ihre Urheberrechte bleiben
+            unberührt.") }}
           </div>
           <!-- !TODO: Loader für Bild-Upload -->
           <div class="flex items-center justify-center w-full">
             <label for="{{ form.picture.id }}"
-<<<<<<< HEAD
-              class="flex flex-col items-center justify-center w-full h-64 transition-all duration-300 ease-in-out border-2 border-gray-300 border-dashed rounded-lg cursor-pointer bg-gray-50 hover:bg-gray-100"
-              id="dropArea">
-=======
               class="flex flex-col items-center justify-center w-full h-64 transition-all duration-500 ease-in-out border-2 border-gray-300 border-dashed rounded-lg cursor-pointer bg-gray-50 hover:bg-gray-100"
               ondragover="event.preventDefault();" ondrop="dropHandler(event);">
->>>>>>> a5c1bf3a
               <div id="imagePreview"
-                class="flex-col items-center justify-center hidden w-full h-64 overflow-hidden transition-all duration-300 ease-in-out fade-in">
+                class="flex-col items-center justify-center hidden w-full h-64 overflow-hidden transition-all duration-500 ease-in-out fade-in">
                 <img id="previewImage" class="object-scale-down w-full h-full" src="#"
                   alt="Preview image of the mantis">
               </div>
               <div id="uploadText"
-                class="flex flex-col items-center justify-center w-full h-full pt-5 pb-6 transition-all duration-300 ease-in-out">
-                <svg aria-hidden="true" class="w-10 h-10 mb-3 text-gray-400" fill="none" stroke="currentColor"
-                  viewBox="0 0 24 24" xmlns="http://www.w3.org/2000/svg">
+                class="flex flex-col items-center justify-center pt-5 pb-6 transition-all duration-500 ease-in-out">
+                <svg aria-hidden="true" class="w-10 h-10 mb-3 text-gray-400 animate-bounce" fill="none"
+                  stroke="currentColor" viewBox="0 0 24 24" xmlns="http://www.w3.org/2000/svg">
                   <path stroke-linecap="round" stroke-linejoin="round" stroke-width="2"
                     d="M7 16a4 4 0 01-.88-7.903A5 5 0 1115.9 6L16 6a5 5 0 011 9.9M15 13l-3-3m0 0l-3 3m3-3v12"></path>
                 </svg>
-<<<<<<< HEAD
-                <p class="mb-2 text-sm text-gray-500"><span class="font-semibold">Click to upload</span> or drag and
-                  drop</p>
-                <p class="text-xs text-gray-500">PNG, JPG, JPEG, HEIC, HEIF or WEBP (max. 12 MB)</p>
-=======
                 <p class="mb-2 text-sm text-gray-500 "><span class="font-semibold">Click or drop image here...</span>
                 </p>
                 <p class="text-xs text-gray-500 ">PNG, JPG, JPEG, HEIC, HEIF or WEBP (max. 12 MB)</p>
->>>>>>> a5c1bf3a
               </div>
               <div id="uploadLoader" class="flex flex-col items-center justify-center hidden w-full h-full">
                 <svg class="w-10 h-10 text-green-500 animate-spin" xmlns="http://www.w3.org/2000/svg" fill="none"
@@ -87,7 +79,9 @@
             <label for="{{ form.longitude.id }}" class="block mt-1 text-sm font-semibold text-gray-600">
               <div class="flex justify-between">
                 {{ form.longitude.label.text }}
-                {{ popover("popover-longitude", popover_content["popover-longitude"]["title"], popover_content["popover-longitude"]["content"], popover_content) }}
+                {{ popover("popover-longitude", "Koordinaten",
+                "Der Längengrad wird automatisch angegeben, sobald Sie den Marker an der untenstehenden Karte setzen.")
+                }}
               </div>
               <div class="relative">
                 {{ form.longitude(class="input-field") }}
@@ -98,7 +92,9 @@
             <label for="{{ form.latitude.id }}" class="block mt-1 text-sm font-semibold text-gray-600">
               <div class="flex justify-between">
                 {{ form.latitude.label.text }}
-                {{ popover("popover-latitude", popover_content["popover-latitude"]["title"], popover_content["popover-latitude"]["content"], popover_content) }}
+                {{ popover("popover-latitude", "Koordinaten",
+                "Der Breitengrad wird automatisch angegeben, sobald Sie den Marker an der untenstehenden Karte setzen.")
+                }}
               </div>
               <div class="relative">
                 {{ form.latitude(class="input-field") }}
@@ -109,8 +105,27 @@
         <div class="col-span-full">
           <label for="map" class="block mt-1 text-sm font-semibold text-gray-600">
             <div class="flex justify-between">
-              {{ "Karte: Setzen Sie den Marker in der Karte, die Koordinaten werden automatisch übernommen. Umschaltung zw. Satellitenbild und Kartenansicht via Symbol am rechten Rand." }}
-              {{ popover("popover-map", popover_content["popover-map"]["title"], popover_content["popover-map"]["content"], popover_content) }}
+              {{ "Karte: Setzen Sie den Marker in der Karte, die Koordinaten werden automatisch übernommen. Umschaltung
+              zw. Satellitenbild und Kartenansicht via Symbol am rechten Rand." }}
+              {{ popover("popover-map", "Karte",
+              " Benutzen Sie die Zoom-Funktion (+ und - Button oder
+              mittleres Mausrad), setzen Sie mit einem Klick die
+              Marke. Die linke Maustaste verschiebt die Karte. Die
+              Koordinaten werden dann automatisch ins Formular
+              übernommen.
+              Sie können die Koordinaten auch ganz
+              einfach in Google Maps ermitteln. Wechselns Sie zu
+              Google Maps. Suchen Sie die Stelle in der Karte und
+              markieren Sie diese mit einem Rechtsklick ihrer Maus.
+              Es öffnet sich ein Fenster, in dem ganz oben die
+              Koordinaten angezeigt werden, z.B. 52.395952,
+              13.050901. Wählen Sie die Koordinaten mit einem
+              Linksklick mit der Maus an. Nun sind sie kopiert und
+              können in dieses Feld eingefügt werden (Strg + V oder
+              mit dem Befehl Einfügen).
+
+              ")
+              }}
             </div>
           </label>
           <div id="map" class="h-64 border shadow-md sm:h-96 lg:h-96"></div>
@@ -129,7 +144,8 @@
             <label for="{{ form.street.id }}" class="block mt-1 text-sm font-semibold text-gray-600">
               <div class="flex justify-between">
                 {{ form.street.label.text }}
-                {{ popover("popover-street", popover_content["popover-street"]["title"], popover_content["popover-street"]["content"], popover_content) }}
+                {{ popover("popover-street", "Straße",
+                "Falls der Wert nicht korrekt eingelesen wurde, geben Sie bitte den Straßennamen ein.") }}
               </div>
               <div class="relative">
                 {{ form.street(class="input-field") }}
@@ -138,7 +154,8 @@
             <label for="{{ form.state.id }}" class="block mt-1 text-sm font-semibold text-gray-600">
               <div class="flex justify-between">
                 {{ form.state.label.text }}
-                {{ popover("popover-bundesland", popover_content["popover-bundesland"]["title"], popover_content["popover-bundesland"]["content"], popover_content) }}
+                {{ popover("popover-bundesland", "Bundesland",
+                "Falls der Wert nicht korrekt eingelesen wurde, ergänzen Sie bitte den Namen des Bundeslandes.") }}
               </div>
               <div class="relative">
                 {{ form.state(id="state", class="input-field") }}
@@ -147,7 +164,8 @@
             <label for="{{ form.district.id }}" class="block mt-1 text-sm font-semibold text-gray-600">
               <div class="flex justify-between">
                 {{ form.district.label.text }}
-                {{ popover("popover-bezirk", popover_content["popover-bezirk"]["title"], popover_content["popover-bezirk"]["content"], popover_content) }}
+                {{ popover("popover-bezirk", "Landkreis/Stadtteil",
+                "Falls der Wert nicht korrekt eingelesen wurde, geben Sie bitte den Landkreis/Stadtteil ein.") }}
               </div>
               <div class="relative">
                 {{ form.district(id="district", class="input-field") }}
@@ -162,7 +180,37 @@
                   title="Anleitung zur Bestimmung in neuem Tab öffnen">
                   Anleitung zur Bestimmung
                 </a>
-                {{ popover("popover-gender", popover_content["popover-gender"]["title"], popover_content["popover-gender"]["content"] | safe, popover_content) }}
+                <button data-popover-target="popover-gender" type="button" class="pl-2 pr-1 text-black">
+                  <svg class="w-4 h-4 text-gray-600 " aria-hidden="true" xmlns="http://www.w3.org/2000/svg" fill="none"
+                    viewBox="0 0 20 20">
+                    <path stroke="currentColor" stroke-linecap="round" stroke-linejoin="round" stroke-width="2"
+                      d="M7.529 7.988a2.502 2.502 0 0 1 5 .191A2.441 2.441 0 0 1 10 10.582V12m-.01 3.008H10M19 10a9 9 0 1 1-18 0 9 9 0 0 1 18 0Z" />
+                  </svg>
+                </button>
+              </div>
+              <div data-popover id="popover-gender" role="tooltip"
+                class="absolute z-50 invisible inline-block w-64 text-sm text-gray-500 transition-opacity duration-300 bg-white border border-gray-200 rounded-lg shadow-sm opacity-0 ">
+                <div class="px-3 py-2 bg-gray-100 border-b border-gray-200 rounded-t-lg ">
+                  <h3 class="font-semibold text-green-900 ">
+                    Entwicklungsstadium/Geschlecht
+                  </h3>
+                </div>
+                <div class="px-3 py-2 bg-green-100">
+                  <p>
+                    Dieses Feld ist eine kleine Herausforderung für
+                    den Melder. Trauen Sie sich zu, das Geschlecht
+                    oder das Entwicklungsstadium zu bestimmen?
+                    Die Merkmale für die Bestimmung sind auf
+                    folgender Seite genau beschrieben:
+                    <a class="block pb-2 text-sm font-semibold text-blue-600 hover:text-blueGray-800" href="/bestimmung"
+                      target="_blank">
+                      Link: Hilfe zur Bestimmung <br />(öffnet neuen Tab)</a>
+                    In jedem Fall werden Sie nach einer Bewertung
+                    durch Fachleute über das Ergebnis informiert.
+                    <br />
+                    Versuchen Sie es!
+                  </p>
+                </div>
               </div>
               <div class="relative">
                 {{ form.gender(class="block w-full px-4 py-2 text-base text-gray-700 transition-colors bg-white rounded-lg shadow-sm focus:outline-none focus:ring-2 focus:ring-green-500 focus:border-transparent hover:bg-gray-200") }}
@@ -173,7 +221,8 @@
             <label class="block mt-1 text-sm font-semibold text-gray-600">
               <div class="flex justify-between">
                 {{ form.zip_code.label.text }}
-                {{ popover("popover-zip", popover_content["popover-zip"]["title"], popover_content["popover-zip"]["content"], popover_content) }}
+                {{ popover("popover-zip", "Postleitzahl",
+                "Falls der Wert nicht korrekt eingelesen wurde, geben Sie bitte die Postleitzahl ein.") }}
               </div>
 
             </label>
@@ -183,7 +232,8 @@
             <label for="{{ form.city.id }}" class="block mt-1 text-sm font-semibold text-gray-600">
               <div class="flex justify-between">
                 {{ form.city.label.text }}
-                {{ popover("popover-city", popover_content["popover-city"]["title"], popover_content["popover-city"]["content"], popover_content) }}
+                {{ popover("popover-city", "Ort",
+                "Falls der Wert nicht korrekt eingelesen wurde, geben Sie bitte den Stadtnamen ein.") }}
               </div>
               <div class="relative">
                 {{ form.city(id="city", class="input-field") }}
@@ -192,7 +242,8 @@
             <label for="{{ form.location_description.id }}" class="block mt-1 text-sm font-semibold text-gray-600">
               <div class="flex justify-between">
                 {{ form.location_description.label.text }}
-                {{ popover("popover-fundort", popover_content["popover-fundort"]["title"], popover_content["popover-fundort"]["content"], popover_content) }}
+                {{ popover("popover-fundort", "Ergänzungen Ort",
+                "Wählen Sie die passende Option, ergänzen Sie eventuell im Feld sonstige Angaben.)") }}
               </div>
               <div class="relative">
                 {{ form.location_description(id=form.location_description.id, class="input-field") }}
@@ -202,7 +253,8 @@
             <label for="{{ form.picture_description.id }}" class="block mt-1 text-sm font-semibold text-gray-600">
               <div class="flex justify-between">
                 {{ form.picture_description.label.text }}
-                {{ popover("popover-beschreibung", popover_content["popover-beschreibung"]["title"], popover_content["popover-beschreibung"]["content"], popover_content) }}
+                {{ popover("popover-beschreibung", "Ergänzungen zum Fund",
+                "Ergänzende Angaben zum Bild (max. 500 Zeichen)") }}
               </div>
               <div class="relative">
                 {{ form.picture_description(
@@ -223,7 +275,8 @@
             <label for="{{ form.report_first_name.id }}" class="block mt-1 text-sm font-semibold text-gray-600">
               <div class="flex justify-between">
                 {{ form.report_first_name.label.text }}
-                {{ popover("popover-reportvorname", popover_content["popover-reportvorname"]["title"], popover_content["popover-reportvorname"]["content"], popover_content) }}
+                {{ popover("popover-reportvorname", "Vorname", "Geben Sie bitte Ihren ersten Buchstaben des Vornamens
+                ein. Beispiel: M. für Max") }}
               </div>
               <div class="relative">
                 {{ form.report_first_name(class="input-field") }}
@@ -232,7 +285,9 @@
             <label for="{{ form.report_last_name.id }}" class="block mt-1 text-sm font-semibold text-gray-600">
               <div class="flex justify-between">
                 {{ form.report_last_name.label.text }}
-                {{ popover("popover-reportnachname", popover_content["popover-reportnachname"]["title"], popover_content["popover-reportnachname"]["content"], popover_content) }}
+                {{ popover("popover-reportnachname", "Nachname", "Bitte geben Sie Ihren Namen wie
+                angegeben ein. Die Eingabe des Meldernamens ermöglicht uns, Doppelmeldungen zu erkennen und
+                zusammenzuführen") }}
               </div>
               <div class="relative">
                 {{ form.report_last_name(class="input-field") }}
@@ -241,7 +296,10 @@
             <label for="{{ form.sighting_date.id }}" class="block mt-1 text-sm font-semibold text-gray-600">
               <div class="flex justify-between">
                 {{ form.sighting_date.label.text }}
-                {{ popover("popover-datum", popover_content["popover-datum"]["title"], popover_content["popover-datum"]["content"], popover_content) }}
+                {{ popover("popover-datum", "Datum", "Wählen Sie hier bitte das Funddatum.
+                TT für den Tag,
+                MM für den Monat und
+                JJJJ für das Jahr") }}
               </div>
               <div class="relative">
                 {{ form.sighting_date(class="input-field") }}
@@ -252,7 +310,9 @@
             <label for="{{ form.contact.id }}" class="block mt-1 text-sm font-semibold text-gray-600">
               <div class="flex justify-between">
                 {{ form.contact.label.text }}
-                {{ popover("popover-kontakt", popover_content["popover-kontakt"]["title"], popover_content["popover-kontakt"]["content"], popover_content) }}
+                {{ popover("popover-kontakt", "Kontaktdaten", "Möchten Sie eine Antwort auf Ihre Meldung haben,
+                geben Sie hier bitte Ihre E-Mail-Adresse ein. Ihre Kontaktdaten werden geschützt,
+                nicht weitergegeben oder anderweitig verwendet.") }}
               </div>
               <div class="relative">
                 {{ form.contact(type="email", class="input-field") }}
@@ -373,8 +433,6 @@
 </div>
 
 <script>
-<<<<<<< HEAD
-=======
   window.onload = function () {
     const toastButton = document.getElementById('close-button');
     if (toastButton) {
@@ -535,7 +593,6 @@
   }
 
 
->>>>>>> a5c1bf3a
   // Use Jinja2 to pass the Python variables to JavaScript
   const existingUser = {{ existing_user | tojson | safe }};
 
@@ -554,11 +611,50 @@
     });
   }
 
-  // Set mapApiKey for use in map.js
-  const mapApiKey = "{{apikey}}";
-
-  // Function to save form data to localStorage
-  function saveFormData() {
+
+  function setLocalStorageWithExpiry(key, value, ttl) {
+    const now = new Date();
+    const item = {
+      value: value,
+      expiry: now.getTime() + ttl,
+    };
+    try {
+      localStorage.setItem(key, JSON.stringify(item));
+    } catch (e) {
+      console.error("Error setting localStorage item:", e);
+    }
+  }
+
+  function getLocalStorageWithExpiry(key) {
+    try {
+      const itemStr = localStorage.getItem(key);
+      if (!itemStr) {
+        return null;
+      }
+      const item = JSON.parse(itemStr);
+      const now = new Date();
+      if (now.getTime() > item.expiry) {
+        localStorage.removeItem(key);
+        return null;
+      }
+      return item.value;
+    } catch (e) {
+      console.error("Error getting localStorage item:", e);
+      return null;
+    }
+  }
+
+  function cleanupExpiredItems() {
+    for (let i = 0; i < localStorage.length; i++) {
+      const key = localStorage.key(i);
+      getLocalStorageWithExpiry(key); // This will remove the item if it's expired
+    }
+  }
+
+  // Call this function periodically or on page load
+  cleanupExpiredItems();
+
+  function saveFormDataToLocalStorage() {
     const form = document.getElementById('mainForm');
     const formData = new FormData(form);
     const data = {};
@@ -569,31 +665,15 @@
       }
     }
 
-    localStorage.setItem('formData', JSON.stringify(data));
-  }
-
-  // Function to load form data from localStorage
-  function loadFormData() {
-    const storedData = localStorage.getItem('formData');
+    // Set expiry to 1 hour (3600000 milliseconds)
+    setLocalStorageWithExpiry('formData', JSON.stringify(data), 3600000);
+  }
+
+  function loadFormDataFromLocalStorage() {
+    const form = document.getElementById('mainForm');
+    const storedData = getLocalStorageWithExpiry('formData');
+
     if (storedData) {
-<<<<<<< HEAD
-      const data = JSON.parse(storedData);
-      const form = document.getElementById('mainForm');
-
-      for (const key in data) {
-        const input = form.elements[key];
-        if (input) {
-          if (input.type === 'date') {
-            // For date inputs, we need to format the date correctly
-            const date = new Date(data[key]);
-            if (!isNaN(date.getTime())) {
-              input.valueAsDate = date;
-            }
-          } else if (input.type === 'checkbox') {
-            input.checked = data[key] === 'on';
-          } else if (input.type === 'radio') {
-            input.checked = input.value === data[key];
-=======
       try {
         const data = JSON.parse(storedData);
         for (const input of form.elements) {
@@ -968,20 +1048,78 @@
         if (currentStepErrors.length === 0) {
           if (nextStepIndex === 2) {
             checkAddressData(formData, nextStepIndex);
->>>>>>> a5c1bf3a
           } else {
-            input.value = data[key];
+            showStep(nextStepIndex);
           }
         }
-      }
-
-<<<<<<< HEAD
-      // Trigger change event for identical_finder_melder checkbox
-      const identicalFinderMelder = form.identical_finder_melder;
-      if (identicalFinderMelder) {
-        const event = new Event('change');
-        identicalFinderMelder.dispatchEvent(event);
-=======
+      })
+      .catch(error => {
+        // Remove the 'loading' class in case of an error as well
+        buttonLoader.classList.remove('loading');
+        buttonLoader.classList.add('hidden');
+        buttonText.classList.remove('hidden');
+
+
+        console.error(error);
+      });
+  }
+
+
+  function showErrors(errors, currentStepIndex) {
+    currentStepIndex = parseInt(currentStepIndex);  // parse to integer
+
+
+    // Clear any existing error messages
+    const errorElements = document.querySelectorAll('.form-error');
+    errorElements.forEach(el => {
+      // Remove error styling from field
+      el.previousElementSibling.classList.remove('error-field');
+      el.remove();
+    });
+
+    // Remove error styling from picture label
+    const pictureLabel = document.querySelector('label[for="picture"]');
+    if (pictureLabel) {
+      pictureLabel.classList.remove('error-field');
+    }
+
+    let currentStepErrors = [];  // to keep track of errors in the current step
+
+    // Add new error messages
+    for (let fieldName in errors) {
+      const fieldErrors = errors[fieldName];
+      const field = document.querySelector(`[name="${fieldName}"]`);
+      if (field && field.closest('.step') && parseInt(field.closest('.step').dataset.stepIndex) === currentStepIndex) {
+        // If the field is the picture field, add error styling to the label
+        if (fieldName === 'picture') {
+          const label = document.querySelector(`label[for="${fieldName}"]`);
+          label.classList.add('error-field');
+        } else {
+          // Add error styling to field
+          field.classList.add('error-field');
+        }
+
+        const errorContainer = document.createElement('div');
+        errorContainer.classList.add('form-error');
+        errorContainer.style.display = 'flex'; // This line added
+        errorContainer.style.alignItems = 'center'; // To vertically align the items
+        errorContainer.style.margin = '0 0 0.5rem 0'; // To add space between the SVG and the text
+        errorContainer.innerHTML = `
+          <svg xmlns="http://www.w3.org/2000/svg" fill="none" viewBox="0 0 24 24" stroke-width="1.5" stroke="currentColor" class="w-4 h-4" style="margin-right: 0.5rem;">
+            <path stroke-linecap="round" stroke-linejoin="round" d="M12 9v3.75m-9.303 3.376c-.866 1.5.217 3.374 1.948 3.374h14.71c1.73 0 2.813-1.874 1.948-3.374L13.949 3.378c-.866-1.5-3.032-1.5-3.898 0L2.697 16.126zM12 15.75h.007v.008H12v-.008z" />
+          </svg>
+          <span style="font-size: 0.75rem;">${fieldErrors.join(', ')}</span>
+        `;
+
+        field.parentElement.insertBefore(errorContainer, field.nextSibling);
+        currentStepErrors.push(fieldName);  // add to the list of current step errors
+      }
+    }
+
+    return currentStepErrors;  // return the list of current step errors
+  }
+
+
   const steps = ['step1', 'step2', 'step3', 'step4'];
   const stepElements = steps.map(step => document.getElementById(step));
   const [step1, step2, step3, step4] = stepElements;
@@ -1045,16 +1183,12 @@
         case 'state':
           fieldValue = state;
           break;
->>>>>>> a5c1bf3a
-      }
-    }
-  }
-
-<<<<<<< HEAD
-  // Save form data on input change
-  document.getElementById('mainForm').addEventListener('input', saveFormData);
-  document.getElementById('mainForm').addEventListener('change', saveFormData);
-=======
+      }
+
+      document.getElementById(id).value = fieldValue || '';
+    }
+  }
+
   //document.getElementById('submitBtn').addEventListener('click', (event) => {
   //event.target.disabled = true;
   //console.log("Button disabled");
@@ -1092,20 +1226,117 @@
   });
 
 
->>>>>>> a5c1bf3a
-
-  // Load form data on page load
-  document.addEventListener('DOMContentLoaded', loadFormData);
-
-  // Clear localStorage on form submission
-  document.getElementById('mainForm').addEventListener('submit', () => {
-    localStorage.removeItem('formData');
+
+
+  // Step 4: Zusammenfassung und Vorschau
+  // Map initialization
+  // Second Map:
+  const summaryMap = L.map("summaryMap").setView([0, 0], 13);
+  mapApiKey = "{{apikey}}"
+
+  // Define map layers
+  const openStreetMapLayerSummary = L.tileLayer("https://{s}.tile.openstreetmap.org/{z}/{x}/{y}.png", {
+    attribution: 'Map data &copy; <a href="https://www.openstreetmap.org/">OpenStreetMap</a> contributors',
+    maxZoom: 18,
   });
+
+  const arcGISLayerSummary = L.esri.Vector.vectorBasemapLayer("ArcGIS:Imagery", {
+    apikey: mapApiKey // Add your actual API key here
+  });
+
+  // Add default layer to the map
+  summaryMap.addLayer(openStreetMapLayerSummary);
+
+  // Layer switcher control
+  var baseMapsSummary = {
+    "OpenStreetMap": openStreetMapLayerSummary,
+    "ArcGIS": arcGISLayerSummary
+  };
+
+  L.control.layers(baseMapsSummary).addTo(summaryMap);
+
+  const summaryMarker = L.marker([0, 0]).addTo(summaryMap);
+  const summaryMarkerPopup = L.popup().setContent("");
+  summaryMarker.bindPopup(summaryMarkerPopup);
+
+  const updateSummary = () => {
+    const storedData = getLocalStorageWithExpiry('formData');
+
+    if (storedData) {
+      try {
+        const data = JSON.parse(storedData);
+        // Update the location on the map
+        const newLatLng = new L.LatLng(data.latitude, data.longitude);
+        summaryMarker.setLatLng(newLatLng);
+        summaryMap.setView(newLatLng, 13);
+
+        // Add a delay before calling invalidateSize
+        setTimeout(() => {
+          summaryMap.invalidateSize();
+        }, 400); // Adjust delay as needed
+
+        // Update the popup content using template literals for better readability
+        const popupContent = `
+          <strong>Straße:</strong> ${data.street}<br>
+          <strong>Postleitzahl:</strong> ${data.zip_code}<br>
+          <strong>Ort:</strong> ${data.city}<br>
+          <strong>Landkreis/Stadt:</strong> ${data.district}<br>
+          <strong>Bundesland:</strong> ${data.state}
+        `;
+        summaryMarkerPopup.setContent(popupContent);
+
+        // Picture is loaded directly from input as per your request, not from localStorage
+        const pictureInput = document.getElementById('picture');
+        const file = pictureInput.files[0];
+        if (file) {
+          const reader = new FileReader();
+          reader.onload = function () {
+            summaryImage.src = reader.result;
+          };
+          reader.readAsDataURL(file);
+        } else {
+          summaryImage.src = '#';
+        }
+
+        // Get the selected text from the location_description dropdown
+        const selectLocationDescriptionElement = document.getElementById('location_description');
+        const selectedLocationDescriptionText = selectLocationDescriptionElement.options[selectLocationDescriptionElement.selectedIndex].text;
+
+        summaryLongitude.textContent = data.longitude;
+        summaryLatitude.textContent = data.latitude;
+        summaryStreet.textContent = data.street;
+        summaryZipCode.textContent = data.zip_code;
+        summaryCity.textContent = data.city;
+        summaryDistrict.textContent = data.district;
+        summaryState.textContent = data.state;
+        summaryGender.textContent = data.gender;
+        summaryLocationDescription.textContent = selectedLocationDescriptionText;
+        summaryPictureDescription.textContent = data.picture_description;
+        summaryFirstName.textContent = data.report_first_name;
+        summaryLastName.textContent = data.report_last_name;
+        summarySightingDate.textContent = data.sighting_date;
+        summaryContact.textContent = data.contact;
+      } catch (e) {
+        console.error('Error parsing stored form data in updateSummary:', e);
+      }
+    }
+  }
+
+  // Call the updateSummary function whenever the form inputs change
+  document.querySelectorAll('input, select, textarea').forEach(function (input) {
+    input.addEventListener('input', function () {
+      // Store form data in local storage on input change
+      let formData = {};
+      document.querySelectorAll('input, select, textarea').forEach(function (input) {
+        formData[input.id] = input.value;
+      });
+      setLocalStorageWithExpiry('formData', JSON.stringify(formData), 3600000);
+      updateSummary();
+    });
+  });
+
+  // Initially update the summary
+  document.addEventListener('DOMContentLoaded', updateSummary);
+
 </script>
-
-<script src="{{ url_for('static', filename='js/report/map.js') }}"></script>
-<script src="{{ url_for('static', filename='js/report/form.js') }}"></script>
-<script src="{{ url_for('static', filename='js/report/imageUpload.js') }}"></script>
-<script src="{{ url_for('static', filename='js/report/summary.js') }}"></script>
-
 {% endblock content %}