{% extends "layout.html" %}
{% from "macro.html" import popover %}
{% from "macro.html" import formButton %}
{% block head %}
<link rel="stylesheet" href="{{ url_for('static', filename='css/leaflet.css')}}" />
<link rel="stylesheet" href="{{ url_for('static', filename='css/cluster/MarkerCluster.Default.css')}}" />
<link rel="stylesheet" href="{{ url_for('static', filename='css/cluster/MarkerCluster.css')}}" />
<link rel="stylesheet" href="{{ url_for('static', filename='css/currentLocation/L.Control.Locate.min.css')}}" />
<script src="{{ url_for('static', filename='js/leaflet.js')}}"></script>
<script src="{{ url_for('static', filename='js/esri-leaflet.js')}}"></script>
<script src="{{ url_for('static', filename='js/esri-leaflet-vector.js')}}"></script>
<script src="{{ url_for('static', filename='js/exif-js.js')}}" defer></script>
<script src="{{url_for('static', filename='js/cluster/leaflet.markercluster.js')}}"></script>
<script src="{{url_for('static', filename='js/currentLocation/L.Control.Locate.min.js')}}"></script>
<script src="https://cdn.jsdelivr.net/npm/@tuily/heic2any@0.0.6/dist/heic2any.min.js"></script>
<meta name="csrf-token" content="{{ csrf_token() }}">
{% endblock %}
{% block page_title %}Melden Sie Ihre Beobachtung | Mantis Religiosa Mitmachprojekt | Gottesanbeterin Gesucht{% endblock
  %}
  {% block title %}Fund melden{% endblock %}
  {% block meta_description %} Melden Sie Ihre Beobachtungen von Mantis religiosa in Deutschland. Unterstützen Sie die Forschung. {% endblock %}
  {% block content %}
  <script src="{{ url_for('static', filename='js/flow/flowbite.min.js')}}" defer></script>


<div class="flex items-center justify-center min-h-screen bg-gray-100">
  <div class="w-full p-4 mx-auto max-w-7xl">
    <form action="" method="POST" enctype="multipart/form-data" id="mainForm" data-current-step="0"
      class="p-8 transition-all duration-500 bg-white shadow-xl rounded-2xl">
      {{ form.hidden_tag() }}
      <!-- Step 1: Bild-Upload -->
      <div id="step1" class="step" data-step-index="0">
        <div class="mb-4">
          <div class="flex justify-between">
            {{ form.picture.label.text }}
            {{ popover("popover-picture", "Info zum Bild-Upload",
            "Anhand des Bildes können wir Ihre Bestimmung überprüfen. Ist Ihr Fund von uns überprüft und freigegeben,
            erscheint er in der Karte. Die Bilder werden nicht weiterverwendet. Ihre Urheberrechte bleiben
            unberührt.") }}
          </div>
          <!-- !TODO: Loader für Bild-Upload -->
          <div class="flex items-center justify-center w-full">
            <label for="{{ form.picture.id }}"
              class="flex flex-col items-center justify-center w-full h-64 transition-all duration-500 ease-in-out border-2 border-gray-300 border-dashed rounded-lg cursor-pointer bg-gray-50 hover:bg-gray-100"
              ondragover="event.preventDefault();" 
              ondrop="dropHandler(event);">
              <div id="imagePreview"
                class="flex-col items-center justify-center hidden w-full h-64 overflow-hidden transition-all duration-500 ease-in-out fade-in">
                <img id="previewImage" class="object-scale-down w-full h-full" src="#"
                  alt="Preview image of the mantis">
              </div>
              <div id="uploadText"
                class="flex flex-col items-center justify-center pt-5 pb-6 transition-all duration-500 ease-in-out">
                <svg aria-hidden="true" class="w-10 h-10 mb-3 text-gray-400 animate-bounce" fill="none"
                  stroke="currentColor" viewBox="0 0 24 24" xmlns="http://www.w3.org/2000/svg">
                  <path stroke-linecap="round" stroke-linejoin="round" stroke-width="2"
                    d="M7 16a4 4 0 01-.88-7.903A5 5 0 1115.9 6L16 6a5 5 0 011 9.9M15 13l-3-3m0 0l-3 3m3-3v12"></path>
                </svg>
                <p class="mb-2 text-sm text-gray-500 "><span class="font-semibold">Click or drop image here...</span></p>
                <p class="text-xs text-gray-500 ">PNG, JPG, JPEG, HEIC, HEIF or WEBP (max. 12 MB)</p>
              </div>
              <div id="uploadLoader" class="flex flex-col items-center justify-center hidden w-full h-full">
                <svg class="w-10 h-10 text-green-500 animate-spin" xmlns="http://www.w3.org/2000/svg" fill="none" viewBox="0 0 24 24">
                  <circle class="opacity-25" cx="12" cy="12" r="10" stroke="currentColor" stroke-width="4"></circle>
                  <path class="opacity-75" fill="currentColor" d="M4 12a8 8 0 018-8V0C5.373 0 0 5.373 0 12h4zm2 5.291A7.962 7.962 0 014 12H0c0 3.042 1.135 5.824 3 7.938l3-2.647z"></path>
                </svg>
                <p class="mt-2 text-sm text-gray-500">Bild wird hochgeladen...</p>
              </div>
              {{ form.picture(class="hidden", id=form.picture.id, accept="image/*") }}
            </label>
          </div>
        </div>
        <div class="grid grid-cols-2 gap-4 mb-4">
          <div>
            <label for="{{ form.longitude.id }}" class="block mt-1 text-sm font-semibold text-gray-600">
              <div class="flex justify-between">
                {{ form.longitude.label.text }}
                {{ popover("popover-longitude", "Koordinaten",
                "Der Längengrad wird automatisch angegeben, sobald Sie den Marker an der untenstehenden Karte setzen.")
                }}
              </div>
              <div class="relative">
                {{ form.longitude(class="input-field") }}
              </div>
            </label>
          </div>
          <div>
            <label for="{{ form.latitude.id }}" class="block mt-1 text-sm font-semibold text-gray-600">
              <div class="flex justify-between">
                {{ form.latitude.label.text }}
                {{ popover("popover-latitude", "Koordinaten",
                "Der Breitengrad wird automatisch angegeben, sobald Sie den Marker an der untenstehenden Karte setzen.")
                }}
              </div>
              <div class="relative">
                {{ form.latitude(class="input-field") }}
              </div>
            </label>
          </div>
        </div>
        <div class="col-span-full">
          <label for="map" class="block mt-1 text-sm font-semibold text-gray-600">
            <div class="flex justify-between">
              {{ "Karte: Setzen Sie den Marker in der Karte, die Koordinaten werden automatisch übernommen. Umschaltung
              zw. Satellitenbild und Kartenansicht via Symbol am rechten Rand." }}
              {{ popover("popover-map", "Karte",
              " Benutzen Sie die Zoom-Funktion (+ und - Button oder
              mittleres Mausrad), setzen Sie mit einem Klick die
              Marke. Die linke Maustaste verschiebt die Karte. Die
              Koordinaten werden dann automatisch ins Formular
              übernommen.
              Sie können die Koordinaten auch ganz
              einfach in Google Maps ermitteln. Wechselns Sie zu
              Google Maps. Suchen Sie die Stelle in der Karte und
              markieren Sie diese mit einem Rechtsklick ihrer Maus.
              Es öffnet sich ein Fenster, in dem ganz oben die
              Koordinaten angezeigt werden, z.B. 52.395952,
              13.050901. Wählen Sie die Koordinaten mit einem
              Linksklick mit der Maus an. Nun sind sie kopiert und
              können in dieses Feld eingefügt werden (Strg + V oder
              mit dem Befehl Einfügen).

              ")
              }}
            </div>
          </label>
          <div id="map" class="h-64 border shadow-md sm:h-96 lg:h-96"></div>
        </div>

        <div class="flex justify-end mt-4 space-x-2">
          {{ formButton('step1Next', 'Weiter') }}
        </div>
      </div>

      <!-- Step 2: Beschreibung Ort und Fund -->
      <div id="step2" class="hidden step" data-step-index="1">
      <h2 class="mb-2 text-2xl font-bold text-gray-800">Fundortbeschreibung zu den Koordinaten</h2>
        <div class="grid grid-cols-1 gap-4 md:grid-cols-2">
          <div>
            <label for="{{ form.street.id }}" class="block mt-1 text-sm font-semibold text-gray-600">
              <div class="flex justify-between">
                {{ form.street.label.text }}
                {{ popover("popover-street", "Straße",
                "Falls der Wert nicht korrekt eingelesen wurde, geben Sie bitte den Straßennamen ein.") }}
              </div>
              <div class="relative">
                {{ form.street(class="input-field") }}
              </div>
            </label>
            <label for="{{ form.state.id }}" class="block mt-1 text-sm font-semibold text-gray-600">
              <div class="flex justify-between">
                {{ form.state.label.text }}
                {{ popover("popover-bundesland", "Bundesland",
                "Falls der Wert nicht korrekt eingelesen wurde, ergänzen Sie bitte den Namen des Bundeslandes.") }}
              </div>
              <div class="relative">
                {{ form.state(id="state", class="input-field") }}
              </div>
            </label>
            <label for="{{ form.district.id }}" class="block mt-1 text-sm font-semibold text-gray-600">
              <div class="flex justify-between">
                {{ form.district.label.text }}
                {{ popover("popover-bezirk", "Landkreis/Stadtteil",
                "Falls der Wert nicht korrekt eingelesen wurde, geben Sie bitte den Landkreis/Stadtteil ein.") }}
              </div>
              <div class="relative">
                {{ form.district(id="district", class="input-field") }}
              </div>
            </label>

            <label class="block mt-1 text-sm font-semibold text-gray-600">
              <div class="flex justify-between">
                {{ form.gender.label.text }}
                <a href="/bestimmung" target="_blank"
                  class="inline-flex items-center justify-center px-2 py-1 text-xs font-bold text-blue-600 sm:text-xs hover:text-blue-800 hover:underline "
                  title="Anleitung zur Bestimmung in neuem Tab öffnen">
                  Anleitung zur Bestimmung
                </a>
                <button data-popover-target="popover-gender" type="button" class="pl-2 pr-1 text-black">
                  <svg class="w-4 h-4 text-gray-600 " aria-hidden="true" xmlns="http://www.w3.org/2000/svg" fill="none"
                    viewBox="0 0 20 20">
                    <path stroke="currentColor" stroke-linecap="round" stroke-linejoin="round" stroke-width="2"
                      d="M7.529 7.988a2.502 2.502 0 0 1 5 .191A2.441 2.441 0 0 1 10 10.582V12m-.01 3.008H10M19 10a9 9 0 1 1-18 0 9 9 0 0 1 18 0Z" />
                  </svg>
                </button>
              </div>
              <div data-popover id="popover-gender" role="tooltip"
                class="absolute z-50 invisible inline-block w-64 text-sm text-gray-500 transition-opacity duration-300 bg-white border border-gray-200 rounded-lg shadow-sm opacity-0 ">
                <div class="px-3 py-2 bg-gray-100 border-b border-gray-200 rounded-t-lg ">
                  <h3 class="font-semibold text-green-900 ">
                    Entwicklungsstadium/Geschlecht
                  </h3>
                </div>
                <div class="px-3 py-2 bg-green-100">
                  <p>
                    Dieses Feld ist eine kleine Herausforderung für
                    den Melder. Trauen Sie sich zu, das Geschlecht
                    oder das Entwicklungsstadium zu bestimmen?
                    Die Merkmale für die Bestimmung sind auf
                    folgender Seite genau beschrieben:
                    <a class="block pb-2 text-sm font-semibold text-blue-600 hover:text-blueGray-800" href="/bestimmung"
                      target="_blank">
                      Link: Hilfe zur Bestimmung <br />(öffnet neuen Tab)</a>
                    In jedem Fall werden Sie nach einer Bewertung
                    durch Fachleute über das Ergebnis informiert.
                    <br />
                    Versuchen Sie es!
                  </p>
                </div>
              </div>
              <div class="relative">
                {{ form.gender(class="block w-full px-4 py-2 text-base text-gray-700 transition-colors bg-white rounded-lg shadow-sm focus:outline-none focus:ring-2 focus:ring-green-500 focus:border-transparent hover:bg-gray-200") }}
              </div>
            </label>
          </div>
          <div>
            <label class="block mt-1 text-sm font-semibold text-gray-600">
              <div class="flex justify-between">
                {{ form.zip_code.label.text }}
                {{ popover("popover-zip", "Postleitzahl",
                "Falls der Wert nicht korrekt eingelesen wurde, geben Sie bitte die Postleitzahl ein.") }}
              </div>

            </label>
            <div class="relative font-semibold">
              {{ form.zip_code(id="zip_code", class="input-field") }}
            </div>
            <label for="{{ form.city.id }}" class="block mt-1 text-sm font-semibold text-gray-600">
              <div class="flex justify-between">
                {{ form.city.label.text }}
                {{ popover("popover-city", "Ort",
                "Falls der Wert nicht korrekt eingelesen wurde, geben Sie bitte den Stadtnamen ein.") }}
              </div>
              <div class="relative">
                {{ form.city(id="city", class="input-field") }}
              </div>
            </label>
            <label for="{{ form.location_description.id }}" class="block mt-1 text-sm font-semibold text-gray-600">
              <div class="flex justify-between">
                {{ form.location_description.label.text }}
                {{ popover("popover-fundort", "Ergänzungen Ort",
                "Wählen Sie die passende Option, ergänzen Sie eventuell im Feld sonstige Angaben.)") }}
              </div>
              <div class="relative">
                {{ form.location_description(id=form.location_description.id, class="input-field") }}
              </div>
            </label>

            <label for="{{ form.picture_description.id }}" class="block mt-1 text-sm font-semibold text-gray-600">
              <div class="flex justify-between">
                {{ form.picture_description.label.text }}
                {{ popover("popover-beschreibung", "Ergänzungen zum Fund",
                "Ergänzende Angaben zum Bild (max. 500 Zeichen)") }}
              </div>
              <div class="relative">
                {{ form.picture_description(
                class="input-field") }}
              </div>
            </label>
          </div>
        </div>
        <div class="flex justify-between mt-4 space-x-2">
          {{ formButton('step2Prev', 'Zurück') }}
          {{ formButton('step2Next', 'Weiter') }}
        </div>
      </div>
      <!-- Step 3: Person(en) -->
      <div id="step3" class="hidden step" data-step-index="2">
        <div class="grid grid-cols-1 gap-4 md:grid-cols-2">
          <div>
            <label for="{{ form.report_first_name.id }}" class="block mt-1 text-sm font-semibold text-gray-600">
              <div class="flex justify-between">
                {{ form.report_first_name.label.text }}
                {{ popover("popover-reportvorname", "Vorname", "Geben Sie bitte Ihren ersten Buchstaben des Vornamens
                ein. Beispiel: M. für Max") }}
              </div>
              <div class="relative">
                {{ form.report_first_name(class="input-field") }}
              </div>
            </label>
            <label for="{{ form.report_last_name.id }}" class="block mt-1 text-sm font-semibold text-gray-600">
              <div class="flex justify-between">
                {{ form.report_last_name.label.text }}
                {{ popover("popover-reportnachname", "Nachname", "Bitte geben Sie Ihren Namen wie
                angegeben ein. Die Eingabe des Meldernamens ermöglicht uns, Doppelmeldungen zu erkennen und
                zusammenzuführen") }}
              </div>
              <div class="relative">
                {{ form.report_last_name(class="input-field") }}
              </div>
            </label>
            <label for="{{ form.sighting_date.id }}" class="block mt-1 text-sm font-semibold text-gray-600">
              <div class="flex justify-between">
                {{ form.sighting_date.label.text }}
                {{ popover("popover-datum", "Datum", "Wählen Sie hier bitte das Funddatum.
                TT für den Tag,
                MM für den Monat und
                JJJJ für das Jahr") }}
              </div>
              <div class="relative">
                {{ form.sighting_date(class="input-field") }}
              </div>
            </label>
          </div>
          <div>
            <label for="{{ form.contact.id }}" class="block mt-1 text-sm font-semibold text-gray-600">
              <div class="flex justify-between">
                {{ form.contact.label.text }}
                {{ popover("popover-kontakt", "Kontaktdaten", "Möchten Sie eine Antwort auf Ihre Meldung haben,
                geben Sie hier bitte Ihre E-Mail-Adresse ein. Ihre Kontaktdaten werden geschützt,
                nicht weitergegeben oder anderweitig verwendet.") }}
              </div>
              <div class="relative">
                {{ form.contact(type="email", class="input-field") }}
              </div>
            </label>
            <div>
              <div id="additionalFields" class="hidden">
                <label for="{{ form.finder_first_name.id }}" class="block mt-1 text-sm font-semibold text-gray-600">
                  <div class="flex justify-between">
                    {{ form.finder_first_name.label.text }}
                  </div>
                  <div class="relative">
                    {{ form.finder_first_name(class="input-field") }}
                  </div>
                </label>
                <label for="{{ form.finder_last_name.id }}" class="block mt-1 text-sm font-semibold text-gray-600">
                  <div class="flex justify-between">
                    {{ form.finder_last_name.label.text }}
                  </div>
                  <div class="relative">
                    {{ form.finder_last_name(class="input-field") }}
                  </div>
                </label>
                <div style="display:none;">
                  <label for="honeypot">Leave this field blank</label>
                  <input type="text" id="honeypot" name="honeypot">
                </div>
              </div>
              <div class="mt-4">
                <label class="block text-sm font-semibold text-gray-600">
                  <div class="flex items-center justify-between">
                    <span>Finder und Melder sind identisch</span>
                    {{ form.identical_finder_melder(class="w-5 h-5 text-blue-600 form-checkbox") }}
                  </div>
                </label>
              </div>
            </div>
          </div>
        </div>
        <div class="flex justify-between mt-4 space-x-2">
          {{ formButton('step3Prev', 'Zurück') }}
          {{ formButton('step3Next', 'Weiter') }}
        </div>
      </div>


      <!-- Step 4: Zusammenfassung -->
      <div id="step4" class="hidden">
        <h2 class="mb-4 text-3xl font-semibold text-gray-800">Zusammenfassung</h2>
        <p>Wenn alle Angaben korrekt sind, nicht vergessen auf »Senden« zu klicken!</p>
        <div class="grid grid-cols-1 gap-6 md:grid-cols-2">
          <div class="p-5 bg-white rounded-lg shadow-md">
            <h3 class="mb-2 text-xl font-semibold text-gray-800">Bild</h3>
            <div>
              <img id="summaryImage" class="object-cover w-full h-auto rounded-lg" src="#" alt="Bildvorschau">
            </div>
          </div>
          <div class="p-5 bg-white rounded-lg shadow-md">
            <h3 class="mb-2 text-xl font-semibold text-gray-800">Standort</h3>
            <div id="summaryMap" class="h-64 rounded-lg"></div>
            <ul class="mt-3 text-lg list-disc list-inside">
              <li><strong class="text-gray-800">Längengrad:</strong> <span id="summaryLongitude"></span></li>
              <li><strong class="text-gray-800">Breitengrad:</strong> <span id="summaryLatitude"></span></li>
              <li><strong class="text-gray-800">Straße:</strong> <span id="summaryStreet"></span></li>
              <li><strong class="text-gray-800">Postleitzahl:</strong> <span id="summaryZipCode"></span></li>
              <li><strong class="text-gray-800">Ort:</strong> <span id="summaryCity"></span></li>
              <li><strong class="text-gray-800">Landkreis/Stadt:</strong> <span id="summaryDistrict"></span></li>
              <li><strong class="text-gray-800">Bundesland:</strong> <span id="summaryState"></span></li>
            </ul>
          </div>
        </div>
        <h3 class="mt-8 text-lg font-semibold text-gray-800">Beschreibung</h3>
        <ul class="text-lg list-disc list-inside">
          <li><strong class="text-gray-800">Entwicklungsstadium/Geschlecht:</strong> <span id="summaryGender"></span>
          </li>
          <li><strong class="text-gray-800">Ortsbeschreibung:</strong> <span id="summaryLocationDescription"></span>
          </li>
          <li><strong class="text-gray-800">Bildbeschreibung:</strong> <span id="summaryPictureDescription"></span></li>
        </ul>
        <h3 class="mt-8 text-lg font-semibold text-gray-800">Person</h3>
        <ul class="text-lg list-disc list-inside">
          <li><strong class="text-gray-800">Vorname:</strong> <span id="summaryFirstName"></span></li>
          <li><strong class="text-gray-800">Nachname:</strong> <span id="summaryLastName"></span></li>
          <li><strong class="text-gray-800">Funddatum:</strong> <span id="summarySightingDate"></span></li>
          <li><strong class="text-gray-800">E-Mail:</strong> <span id="summaryContact"></span></li>
        </ul>
        <div class="flex justify-between mt-6 space-x-4">
          {{ formButton('step4Prev', 'Zurück') }}
          <button id="submitBtn" type="submit"
            class="relative px-6 py-2 text-sm font-medium text-gray-100 transition duration-300 bg-green-400 rounded-md hover:bg-green-500 ease">
            <span class="absolute bottom-0 left-0 h-full -ml-2">
              <svg viewBox="0 0 487 487" class="w-auto h-full opacity-100 object-stretch"
                xmlns="http://www.w3.org/2000/svg">
                <path
                  d="M0 .3c67 2.1 134.1 4.3 186.3 37 52.2 32.7 89.6 95.8 112.8 150.6 23.2 54.8 32.3 101.4 61.2 149.9 28.9 48.4 77.7 98.8 126.4 149.2H0V.3z"
                  fill="#FFF" fill-rule="nonzero" fill-opacity=".1"></path>
              </svg>
            </span>
            <span class="absolute top-0 right-0 w-8 h-full -mr-2">
              <svg viewBox="0 0 487 487" class="object-cover w-full h-full" xmlns="http://www.w3.org/2000/svg">
                <path
                  d="M487 486.7c-66.1-3.6-132.3-7.3-186.3-37s-95.9-85.3-126.2-137.2c-30.4-51.8-49.3-99.9-76.5-151.4C70.9 109.6 35.6 54.8.3 0H487v486.7z"
                  fill="#FFF" fill-rule="nonzero" fill-opacity=".1"></path>
              </svg>
            </span>
            <span id="send" class="relative">Senden</span>
            <svg id="loadSend" class="hidden w-5 h-5 mx-auto text-gray-100 animate-spin" xmlns="http://www.w3.org/2000/svg"
              fill="none" viewBox="0 0 24 24">
              <circle class="opacity-25" cx="12" cy="12" r="10" stroke="currentColor" stroke-width="4"></circle>
              <path class="opacity-75" fill="currentColor"
                d="M4 12a8 8 0 018-8V0C5.373 0 0 5.373 0 12h4zm2 5.291A7.962 7.962 0 014 12H0c0 3.042 1.135 5.824 3 7.938l3-2.647z">
              </path>
            </svg>
          </button>
        </div>
      </div>
  </div>
</div>

<script>
  window.onload = function() {
    const toastButton = document.getElementById('close-button');
    if (toastButton) {
      setTimeout(function() {
        toastButton.click();
      }, 3000);
    }
  };

  let map;
  let userMarker;
  mapApiKey = "{{apikey}}";
  
  function initMap() {
    // Define the boundary box for Germany
    const germanyBounds = [
      [47.270111, 5.866342], // Southwest corner
      [55.058347, 15.041896]  // Northeast corner
    ];
  
    map = L.map('map', {
      maxBounds: germanyBounds,
      maxBoundsViscosity: 1.0
    }).setView([52.5200, 13.4050], 7);
  
    // Define map layers
    const openStreetMapLayer = L.tileLayer('https://{s}.tile.openstreetmap.org/{z}/{x}/{y}.png', {
      attribution: 'Map data &copy; <a href="https://www.openstreetmap.org/copyright">OpenStreetMap</a> contributors',
      maxZoom: 18,
    });
  
    const arcGISLayer = L.esri.Vector.vectorBasemapLayer("ArcGIS:Imagery", {
      apikey: mapApiKey // Add your actual API key here
    });
  
    // Add default layer to the map
    map.addLayer(openStreetMapLayer);
  
    // Layer switcher control
    var baseMaps = {
      "Karte": openStreetMapLayer,
      "Satellit": arcGISLayer
    };
  
    L.control.layers(baseMaps).addTo(map);
    L.control.locate(baseMaps).addTo(map);
  
    // Restrict zooming out too much
    const MIN_ZOOM_LEVEL = 5;
    map.on('zoomend', function() {
      if (map.getZoom() < MIN_ZOOM_LEVEL) {
        map.setZoom(MIN_ZOOM_LEVEL);
      }
    });
  
    // Update form fields on map click or manual input
    function updateMapAndFormData(lat, lng) {
      document.querySelector('#latitude').value = lat.toString();
      document.querySelector('#longitude').value = lng.toString();

      getAddressFromCoordinates(lat, lng);

      if (userMarker) {
        userMarker.remove();
      }

      userMarker = L.marker([lat, lng]).addTo(map);

      // Save form data to local storage
      let formData = {};
      document.querySelectorAll('input, select, textarea').forEach(function (input) {
        formData[input.id] = input.value;
      });
      localStorage.setItem('formData', JSON.stringify(formData));
      updateSummary();

      // add longitude and latitude to local storage
      localStorage.setItem('latitude', lat.toString());
      localStorage.setItem('longitude', lng.toString());
    }
  
    map.on('click', function (e) {
      updateMapAndFormData(e.latlng.lat, e.latlng.lng);
    });
  
    // Listen for manual coordinate input
    document.querySelector('#latitude').addEventListener('change', function () {
      const lat = parseFloat(this.value);
      const lng = parseFloat(document.querySelector('#longitude').value);
      if (!isNaN(lat) && !isNaN(lng)) {
        updateMapAndFormData(lat, lng);
      }
    });
  
    document.querySelector('#longitude').addEventListener('change', function () {
      const lng = parseFloat(this.value);
      const lat = parseFloat(document.querySelector('#latitude').value);
      if (!isNaN(lat) && !isNaN(lng)) {
        updateMapAndFormData(lat, lng);
      }
    });
  }
  
  document.addEventListener('DOMContentLoaded', initMap);

  function getAddressFromCoordinates(latitude, longitude) {
    const nominatimUrl = `https://nominatim.openstreetmap.org/reverse?format=json&lat=${latitude}&lon=${longitude}&zoom=18&addressdetails=1`;

    fetch(nominatimUrl)
      .then(response => {
        if (!response.ok) {
          throw new Error(`HTTP error! status: ${response.status}`);
        }
        return response.json();
      })
      .then(data => {
        console.log(data);
        const address = data.address;

        document.querySelector("#zip_code").value = address.postcode ? address.postcode.split(";")[0] : "";
        document.querySelector("#city").value = address.city || address.town || address.village || "";
        document.querySelector("#street").value = `${address.road || ""} ${address.house_number || ""}`.trim();
        document.querySelector("#state").value = address.state || address.city || "";
        document.querySelector("#district").value = address.county || address.suburb || address.borough || "";

        const addressData = {
          state: address.state || address.city || "",
          district: address.county || address.suburb || address.borough || "",
          city: address.city || address.town || address.village || ""
        };

        function checkAddressData(formData, nextStepIndex) {
          const userState = formData.get('state');
          const userDistrict = formData.get('district');
          const userCity = formData.get('city');

          const errors = {};

          if (addressData.state && userState !== addressData.state) {
            errors.state = ['Das eingegebene Bundesland stimmt nicht mit den Fundort-Koordinaten überein.'];
          }
          if (addressData.district && userDistrict !== addressData.district) {
            errors.district = ['Der eingegebene Landkreis stimmt nicht mit den Fundort-Koordinaten überein.'];
          }
          if (addressData.city && userCity !== addressData.city) {
            errors.city = ['Der eingegebene Ort stimmt nicht mit den Fundort-Koordinaten überein.'];
          }

          if (Object.keys(errors).length > 0) {
            showErrors(errors, 1);
          } else {
            showStep(nextStepIndex);
          }
        }

        // Attach the modified checkAddressData function to the global scope
        window.checkAddressData = checkAddressData;
      })
      .catch(error => {
        console.error("Error fetching address data:", error);
      });
  }


  // Use Jinja2 to pass the Python variables to JavaScript
  const existingUser = {{ existing_user | tojson | safe }};

  // Check if the existingUser is not null
  if (existingUser) {
    const fields = [
      { id: "report_first_name", value: existingUser.user_name.split(" ")[1] },
      { id: "report_last_name", value: existingUser.user_name.split(" ")[0] },
      { id: "contact", value: existingUser.user_kontakt }
    ];

    fields.forEach(field => {
      const element = document.getElementById(field.id);
      element.value = field.value;
      element.readOnly = true;
    });
  }


  function setLocalStorageWithExpiry(key, value, ttl) {
    const now = new Date();
    const item = {
      value: value,
      expiry: now.getTime() + ttl,
    };
    try {
      localStorage.setItem(key, JSON.stringify(item));
    } catch (e) {
      console.error("Error setting localStorage item:", e);
    }
  }

  function getLocalStorageWithExpiry(key) {
    try {
      const itemStr = localStorage.getItem(key);
      if (!itemStr) {
        return null;
      }
      const item = JSON.parse(itemStr);
      const now = new Date();
      if (now.getTime() > item.expiry) {
        localStorage.removeItem(key);
        return null;
      }
      return item.value;
    } catch (e) {
      console.error("Error getting localStorage item:", e);
      return null;
    }
  }

  function cleanupExpiredItems() {
    for (let i = 0; i < localStorage.length; i++) {
      const key = localStorage.key(i);
      getLocalStorageWithExpiry(key); // This will remove the item if it's expired
    }
  }

  // Call this function periodically or on page load
  cleanupExpiredItems();

  function saveFormDataToLocalStorage() {
    const form = document.getElementById('mainForm');
    const formData = new FormData(form);
    const data = {};

    for (const [key, value] of formData.entries()) {
      if (key !== "csrf_token" && key !== "picture") {
        data[key] = value;
      }
    }

    // Set expiry to 1 hour (3600000 milliseconds)
    setLocalStorageWithExpiry('formData', JSON.stringify(data), 3600000);
  }

  function loadFormDataFromLocalStorage() {
    const form = document.getElementById('mainForm');
    const storedData = getLocalStorageWithExpiry('formData');

    if (storedData) {
      try {
        const data = JSON.parse(storedData);
        for (const input of form.elements) {
          if (input.name && input.type !== 'file' && data.hasOwnProperty(input.name)) {
            input.value = data[input.name];
          }
        }
      } catch (e) {
        console.error('Error parsing stored form data:', e);
      }
    }
  }


  // Call this function when the page loads to load saved form data.
  document.addEventListener('DOMContentLoaded', loadFormDataFromLocalStorage);

  // Call this function to save form data to local storage when any input changes.
  document.getElementById('mainForm').addEventListener('input', saveFormDataToLocalStorage);

  document.addEventListener('DOMContentLoaded', function () {
    const pictureInput = document.querySelector('#picture');

    pictureInput.addEventListener('change', function (event) {
      const file = event.target.files[0];
      if (!file) return;

      EXIF.getData(file, function () {
        const lat = EXIF.getTag(this, 'GPSLatitude');
        const lng = EXIF.getTag(this, 'GPSLongitude');
        const latRef = EXIF.getTag(this, 'GPSLatitudeRef');
        const lngRef = EXIF.getTag(this, 'GPSLongitudeRef');

        if (lat && lng && latRef && lngRef) {
          // Convert coordinates to decimal without rounding
          const latitude = toDecimal(lat, latRef);
          const longitude = toDecimal(lng, lngRef);

          // if values are nan or 0, do not set the form fields
          if (isNaN(latitude) || isNaN(longitude) || latitude === 0 || longitude === 0) {
            return;
          }
          // Set the values to the form fields
          document.querySelector('#latitude').value = latitude.toString();
          document.querySelector('#longitude').value = longitude.toString();

          if (window.userMarker) window.userMarker.remove();
          window.userMarker = L.marker([latitude, longitude]).addTo(map);
          map.setView([latitude, longitude], 13); 

          // Trigger the address lookup
          getAddressFromCoordinates(latitude, longitude);
        } else {
          return;
        }
      });
    });
  });



  const input = document.getElementById('{{ form.picture.id }}');
  const preview = document.getElementById('previewImage');
  const previewContainer = document.getElementById('imagePreview');
  const uploadText = document.getElementById('uploadText');
  const uploadLoader = document.getElementById('uploadLoader');

  input.addEventListener('change', handleImageUpload);
  document.addEventListener('drop', dropHandler);

  function handleImageUpload(e) {
    const file = e.target.files[0];
<<<<<<< HEAD
    const validFileTypes = ["image/png", "image/jpeg", "image/jfif", "image/webp"];
=======
    const validFileTypes = ["image/png", "image/jpeg", "image/jfif", "image/webp", "image/heic", "image/heif"];
>>>>>>> eac4cc0a

    clearErrorsForField('picture');

    if (file) {
      if (!validFileTypes.includes(file.type.toLowerCase())) {
<<<<<<< HEAD
        const msg = "Erlaubt sind PNG, JPG, JPEG, JFIF und WebP Dateien.";
=======
        const msg = "Erlaubt sind PNG, JPG, JPEG, HEIC, HEIF und WebP Dateien.";
>>>>>>> eac4cc0a
        showErrors({ picture: [msg] }, 0);
        e.target.value = '';
        return;
      }

      // Show loader
      uploadText.style.display = 'none';
      uploadLoader.classList.remove('hidden');

      convertImageToWebP(file);
    } else {
      resetPreview();
    }
  }

  function dropHandler(ev) {
    ev.preventDefault();
    if (ev.dataTransfer.items) {
      for (var i = 0; i < ev.dataTransfer.items.length; i++) {
        if (ev.dataTransfer.items[i].kind === 'file') {
          var file = ev.dataTransfer.items[i].getAsFile();
          var input = document.getElementById('{{ form.picture.id }}');
          convertImageToWebP(file);
        }
      }
    }
  }

  function convertImageToWebP(file) {
    if (file.type.startsWith('image/heic') || file.type.startsWith('image/heif')) {
      heic2any({
        blob: file,
        toType: "image/jpeg",
      }).then(function (resultBlob) {
        // Check the size of the converted JPG
        if (resultBlob.size > 10 * 1024 * 1024) {
          // If larger than 10MB, use stronger compression
          convertToWebP(resultBlob, 0.5);  // Adjust compression level as needed
        } else {
          convertToWebP(resultBlob, 0.7);  // Use normal compression
        }
      }).catch(function (x) {
        console.error(x.message);
        // Hide loader and show upload text on error
        uploadLoader.classList.add('hidden');
        uploadText.style.display = 'flex';
      });
    } else {
      convertToWebP(file, 0.7);  // Use normal compression for non-HEIC files
    }
  }

  function convertToWebP(file, quality) {
    var img = new Image();
    img.onload = function() {
      var canvas = document.createElement('canvas');
      canvas.width = img.width;
      canvas.height = img.height;
      var ctx = canvas.getContext('2d');
      ctx.drawImage(img, 0, 0, img.width, img.height);
      canvas.toBlob(function(blob) {
        var convertedFile = new File([blob], 'image.webp', { type: 'image/webp' });
        
        // Check if the converted file is still too large
        if (convertedFile.size > 12 * 1024 * 1024) {
          alert("Das Bild ist zu groß. Bitte verwenden Sie ein kleineres Bild oder reduzieren Sie die Bildqualität.");
          uploadLoader.classList.add('hidden');
          uploadText.style.display = 'flex';
          return;
        }
        
        var dataTransfer = new DataTransfer();
        dataTransfer.items.add(convertedFile);
        input.files = dataTransfer.files;
        updatePreview(convertedFile);
        
        // Hide loader after conversion is complete
        uploadLoader.classList.add('hidden');
      }, 'image/webp', quality);
    };
    img.src = URL.createObjectURL(file);
  }

  function updatePreview(file) {
    var reader = new FileReader();
    reader.onload = function(e) {
      previewContainer.style.display = 'flex';
      preview.src = e.target.result;
      uploadText.style.display = 'none';
      uploadLoader.classList.add('hidden');  // Ensure loader is hidden
    };
    reader.readAsDataURL(file);
  }

  function resetPreview() {
    preview.src = '';
    previewContainer.style.display = 'none';
    uploadText.style.display = 'flex';
    uploadLoader.classList.add('hidden');
  }


  function clearErrorsForField(fieldName) {
    // Remove error styling from picture label
    const label = document.querySelector(`label[for="${fieldName}"]`);
    if (label) {
      label.classList.remove('error-field');
    }

    // Clear any existing error messages
    const field = document.querySelector(`[name="${fieldName}"]`);
    const errorElement = field.parentElement.querySelector('.form-error');
    if (errorElement) {
      // Remove error styling from field
      field.classList.remove('error-field');
      errorElement.remove();
    }
  }


  function toDecimal(coord, ref) {
    const [degrees, minutes, seconds] = coord;
    let decimal = degrees + minutes / 60 + seconds / (60 * 60);

    if (ref === 'S' || ref === 'W') {
      decimal = -decimal;
    }

    return decimal;
  }

  function validateForm(event, nextStepIndex) {
    event.preventDefault();
    const form = event.target.closest('form');
    const formData = new FormData();
    
    // Add the current step index to the FormData
    formData.append('stepIndex', nextStepIndex);
    
    // Only append form elements that are relevant to the current step
    for (const element of form.elements) {
      if (element.name === 'picture' && nextStepIndex !== 1) {
        continue; // Skip appending the picture for steps other than the first
      }
      if (element.type === 'file') {
        formData.append(element.name, element.files[0]);
      } else {
        formData.append(element.name, element.value);
      }
    }
    
    let csrfToken = document.querySelector('meta[name="csrf-token"]').getAttribute('content');

    const button = event.target.closest('a');
    const buttonId = button.id;
    const buttonLoader = document.getElementById(buttonId + 'Loader');
    const buttonText = document.getElementById(buttonId + 'Text');
  
    if (!buttonLoader || !buttonText) {
      console.error('Button loader or text not found');
      return;
    }
  
    // Check if the button is already in loading state
    if (buttonLoader.classList.contains('loading')) {
      return; // Exit if the button is already loading
    }
  
    // Add a 'loading' class to the buttonLoader to track the loading state
    buttonLoader.classList.add('loading');
  
    // Toggle the loading SVG and the button text
    buttonLoader.classList.remove('hidden');
    buttonText.classList.add('hidden');


    fetch('/validate', {
      method: 'POST',
      headers: {
        'X-CSRFToken': csrfToken
      },
      body: formData
    })
      .then(response => {
        // Remove the 'loading' class to indicate the loading is done
        buttonLoader.classList.remove('loading');
        buttonLoader.classList.add('hidden');
        buttonText.classList.remove('hidden');


        if (!response.ok && response.status !== 333) {
          throw new Error(`HTTP error! status: ${response.status}`);
        }
        return response.json();
      })
      .then(data => {
        const currentStepErrors = showErrors(data.errors, form.dataset.currentStep);
        if (currentStepErrors.length === 0) {
          if (nextStepIndex === 2) {
            checkAddressData(formData, nextStepIndex);
          } else {
            showStep(nextStepIndex);
          }
        }
      })
      .catch(error => {
        // Remove the 'loading' class in case of an error as well
        buttonLoader.classList.remove('loading');
        buttonLoader.classList.add('hidden');
        buttonText.classList.remove('hidden');


        console.error(error);
      });
  }


  function showErrors(errors, currentStepIndex) {
    currentStepIndex = parseInt(currentStepIndex);  // parse to integer


    // Clear any existing error messages
    const errorElements = document.querySelectorAll('.form-error');
    errorElements.forEach(el => {
      // Remove error styling from field
      el.previousElementSibling.classList.remove('error-field');
      el.remove();
    });

    // Remove error styling from picture label
    const pictureLabel = document.querySelector('label[for="picture"]');
    if (pictureLabel) {
      pictureLabel.classList.remove('error-field');
    }

    let currentStepErrors = [];  // to keep track of errors in the current step

    // Add new error messages
    for (let fieldName in errors) {
      const fieldErrors = errors[fieldName];
      const field = document.querySelector(`[name="${fieldName}"]`);
      if (field && field.closest('.step') && parseInt(field.closest('.step').dataset.stepIndex) === currentStepIndex) {
        // If the field is the picture field, add error styling to the label
        if (fieldName === 'picture') {
          const label = document.querySelector(`label[for="${fieldName}"]`);
          label.classList.add('error-field');
        } else {
          // Add error styling to field
          field.classList.add('error-field');
        }

        const errorContainer = document.createElement('div');
        errorContainer.classList.add('form-error');
        errorContainer.style.display = 'flex'; // This line added
        errorContainer.style.alignItems = 'center'; // To vertically align the items
        errorContainer.style.margin = '0 0 0.5rem 0'; // To add space between the SVG and the text
        errorContainer.innerHTML = `
          <svg xmlns="http://www.w3.org/2000/svg" fill="none" viewBox="0 0 24 24" stroke-width="1.5" stroke="currentColor" class="w-4 h-4" style="margin-right: 0.5rem;">
            <path stroke-linecap="round" stroke-linejoin="round" d="M12 9v3.75m-9.303 3.376c-.866 1.5.217 3.374 1.948 3.374h14.71c1.73 0 2.813-1.874 1.948-3.374L13.949 3.378c-.866-1.5-3.032-1.5-3.898 0L2.697 16.126zM12 15.75h.007v.008H12v-.008z" />
          </svg>
          <span style="font-size: 0.75rem;">${fieldErrors.join(', ')}</span>
        `;

        field.parentElement.insertBefore(errorContainer, field.nextSibling);
        currentStepErrors.push(fieldName);  // add to the list of current step errors
      }
    }

    return currentStepErrors;  // return the list of current step errors
  }


  const steps = ['step1', 'step2', 'step3', 'step4'];
  const stepElements = steps.map(step => document.getElementById(step));
  const [step1, step2, step3, step4] = stepElements;

  const stepButtons = [
    { element: document.getElementById('step1Next'), action: (event) => validateForm(event, 1) },
    { element: document.getElementById('step2Prev'), action: () => showStep(0) },
    { element: document.getElementById('step2Next'), action: (event) => validateForm(event, 2) },
    { element: document.getElementById('step3Prev'), action: () => showStep(1) },
    { element: document.getElementById('step3Next'), action: (event) => validateForm(event, 3) },
    { element: document.getElementById('step4Prev'), action: () => showStep(2) },
  ];

  stepButtons.forEach(({ element, action }) => {
    element.addEventListener('click', action);
  });

  const additionalFields = document.getElementById('additionalFields');
  const form = document.getElementById('mainForm');

  function showStep(index) {
    form.dataset.currentStep = index;

    stepElements.forEach((step, i) => {
      step.classList.toggle('hidden', index !== i);
    });

    if (index === 3) {
      setTimeout(() => {
        summaryMap.invalidateSize();
      }, 400);  
    }

    if (index === 2) {
      additionalFields.classList.toggle('hidden', form.identical_finder_melder.checked);
    }
  }


  form.identical_finder_melder.addEventListener('change', () => {
    additionalFields.classList.toggle('hidden', form.identical_finder_melder.checked);
  });

  function autoCompleteData(inputField, zipCode, city, district, state) {
    var inputs = ['zip_code', 'city', 'district', 'state'];

    for (const id of inputs) {
      if (inputField.id === id) continue;
      let fieldValue = null;

      switch (id) {
        case 'zip_code':
          fieldValue = zipCode;
          break;
        case 'city':
          fieldValue = city;
          break;
        case 'district':
          fieldValue = district;
          break;
        case 'state':
          fieldValue = state;
          break;
      }

      document.getElementById(id).value = fieldValue || '';
    }
  }

  //document.getElementById('submitBtn').addEventListener('click', (event) => {
  //event.target.disabled = true;
  //console.log("Button disabled");
  //});
  

  document.getElementById('mainForm').addEventListener('submit', (event) => {
    event.preventDefault();  // Prevent the form from submitting immediately
    var loadingMsg = document.getElementById('loadSend');
    var submitBtn = document.getElementById('submitBtn');
    var send = document.getElementById('send');
  
    // Disable the submit button and show loading message
    submitBtn.disabled = true;
    console.log('Button disabled');
  
    send.classList.add('hidden');
    console.log('Send hidden');
  
    loadingMsg.classList.remove('hidden');
    console.log('Loading shown');
  
    // Clear local storage with a try-catch block
    try {
      localStorage.clear();
    } catch (e) {
      console.error('Error clearing localStorage:', e);
    }
    
    // Use a flag to ensure the form is submitted only once
    if (!submitBtn.classList.contains('form-submitted')) {
      submitBtn.classList.add('form-submitted');
      event.target.submit();
    }
  });




  // Step 4: Zusammenfassung und Vorschau
  // Map initialization
  // Second Map:
  const summaryMap = L.map("summaryMap").setView([0, 0], 13);
  mapApiKey = "{{apikey}}"

  // Define map layers
  const openStreetMapLayerSummary = L.tileLayer("https://{s}.tile.openstreetmap.org/{z}/{x}/{y}.png", {
    attribution: 'Map data &copy; <a href="https://www.openstreetmap.org/">OpenStreetMap</a> contributors',
    maxZoom: 18,
  });

  const arcGISLayerSummary = L.esri.Vector.vectorBasemapLayer("ArcGIS:Imagery", {
    apikey: mapApiKey // Add your actual API key here
  });

  // Add default layer to the map
  summaryMap.addLayer(openStreetMapLayerSummary);

  // Layer switcher control
  var baseMapsSummary = {
    "OpenStreetMap": openStreetMapLayerSummary,
    "ArcGIS": arcGISLayerSummary
  };

  L.control.layers(baseMapsSummary).addTo(summaryMap);

  const summaryMarker = L.marker([0, 0]).addTo(summaryMap);
  const summaryMarkerPopup = L.popup().setContent("");
  summaryMarker.bindPopup(summaryMarkerPopup);

  const updateSummary = () => {
    const storedData = getLocalStorageWithExpiry('formData');

    if (storedData) {
      try {
        const data = JSON.parse(storedData);
        // Update the location on the map
        const newLatLng = new L.LatLng(data.latitude, data.longitude);
        summaryMarker.setLatLng(newLatLng);
        summaryMap.setView(newLatLng, 13);

        // Add a delay before calling invalidateSize
        setTimeout(() => {
          summaryMap.invalidateSize();
        }, 400); // Adjust delay as needed

        // Update the popup content using template literals for better readability
        const popupContent = `
          <strong>Straße:</strong> ${data.street}<br>
          <strong>Postleitzahl:</strong> ${data.zip_code}<br>
          <strong>Ort:</strong> ${data.city}<br>
          <strong>Landkreis/Stadt:</strong> ${data.district}<br>
          <strong>Bundesland:</strong> ${data.state}
        `;
        summaryMarkerPopup.setContent(popupContent);

        // Picture is loaded directly from input as per your request, not from localStorage
        const pictureInput = document.getElementById('picture');
        const file = pictureInput.files[0];
        if (file) {
          const reader = new FileReader();
          reader.onload = function () {
            summaryImage.src = reader.result;
          };
          reader.readAsDataURL(file);
        } else {
          summaryImage.src = '#';
        }

        // Get the selected text from the location_description dropdown
        const selectLocationDescriptionElement = document.getElementById('location_description');
        const selectedLocationDescriptionText = selectLocationDescriptionElement.options[selectLocationDescriptionElement.selectedIndex].text;

        summaryLongitude.textContent = data.longitude;
        summaryLatitude.textContent = data.latitude;
        summaryStreet.textContent = data.street;
        summaryZipCode.textContent = data.zip_code;
        summaryCity.textContent = data.city;
        summaryDistrict.textContent = data.district;
        summaryState.textContent = data.state;
        summaryGender.textContent = data.gender;
        summaryLocationDescription.textContent = selectedLocationDescriptionText;
        summaryPictureDescription.textContent = data.picture_description;
        summaryFirstName.textContent = data.report_first_name;
        summaryLastName.textContent = data.report_last_name;
        summarySightingDate.textContent = data.sighting_date;
        summaryContact.textContent = data.contact;
      } catch (e) {
        console.error('Error parsing stored form data in updateSummary:', e);
      }
    }
  }

  // Call the updateSummary function whenever the form inputs change
  document.querySelectorAll('input, select, textarea').forEach(function (input) {
    input.addEventListener('input', function () {
      // Store form data in local storage on input change
      let formData = {};
      document.querySelectorAll('input, select, textarea').forEach(function (input) {
        formData[input.id] = input.value;
      });
      setLocalStorageWithExpiry('formData', JSON.stringify(formData), 3600000);
      updateSummary();
    });
  });

  // Initially update the summary
  document.addEventListener('DOMContentLoaded', updateSummary);

</script>
{% endblock content %}<|MERGE_RESOLUTION|>--- conflicted
+++ resolved
@@ -746,21 +746,13 @@
 
   function handleImageUpload(e) {
     const file = e.target.files[0];
-<<<<<<< HEAD
-    const validFileTypes = ["image/png", "image/jpeg", "image/jfif", "image/webp"];
-=======
     const validFileTypes = ["image/png", "image/jpeg", "image/jfif", "image/webp", "image/heic", "image/heif"];
->>>>>>> eac4cc0a
 
     clearErrorsForField('picture');
 
     if (file) {
       if (!validFileTypes.includes(file.type.toLowerCase())) {
-<<<<<<< HEAD
-        const msg = "Erlaubt sind PNG, JPG, JPEG, JFIF und WebP Dateien.";
-=======
         const msg = "Erlaubt sind PNG, JPG, JPEG, HEIC, HEIF und WebP Dateien.";
->>>>>>> eac4cc0a
         showErrors({ picture: [msg] }, 0);
         e.target.value = '';
         return;
