{% extends "layout.html" %}
{% block title %} Admin Panel {% endblock title%}
{% block text %} {{user_name}} {% endblock text %}
{% from "macro.html" import render_pagination %}
{% block head %}
<link rel="stylesheet" href="{{ url_for('static', filename='node_modules/leaflet/dist/leaflet.css')}}" />
<script src="{{ url_for('static', filename='node_modules/leaflet/dist/leaflet.js')}}"></script>
<script src="{{ url_for('static', filename='node_modules/esri-leaflet/dist/esri-leaflet.js')}}"></script>
<script src="{{ url_for('static', filename='node_modules/esri-leaflet-vector/dist/esri-leaflet-vector.js')}}"></script>
{% endblock %}
{% block content %}
<script src="{{ url_for('static', filename='node_modules/flowbite/dist/flowbite.min.js')}}" defer></script>


<div class="container px-4 mx-auto my-10 md:px-12">

    {% with messages = get_flashed_messages(with_categories=true) %}
    {% if messages %}
    {% for category, message in messages %}
    {% if category == 'error' %}
    <div class="flex items-center justify-between p-4 mb-4 text-red-700 bg-red-100 border-l-4 border-red-500 rounded-md"
        role="alert" id="errorAlert">
        <div>
            <strong class="font-bold">Error!</strong>
            <span class="block sm:inline">{{ message }}</span>
        </div>
        <button onclick="document.getElementById('errorAlert').style.display='none'"
            class="text-red-700 hover:text-red-900">
            <svg class="w-6 h-6 fill-current" role="button" xmlns="http://www.w3.org/2000/svg" viewBox="0 0 20 20">
                <title>Close</title>
                <path
                    d="M14.348 14.849a1.2 1.2 0 0 1-1.697 0L10 11.819l-2.651 3.029a1.2 1.2 0 1 1-1.697-1.697l2.758-3.15-2.759-3.152a1.2 1.2 0 1 1 1.697-1.697L10 8.183l2.651-3.031a1.2 1.2 0 1 1 1.697 1.697l-2.758 3.152 2.758 3.15a1.2 1.2 0 0 1 0 1.698z">
                </path>
            </svg>
        </button>
    </div>
    {% endif %}
    {% if category == 'info' %}
    <div class="flex items-center justify-between p-4 mb-4 text-red-700 bg-red-100 border-l-4 border-red-500 rounded-md"
        role="alert" id="errorAlert">
        <div>
            <strong class="font-bold">Info: </strong>
            <span class="block sm:inline">{{ message | safe}}</span>
        </div>
        <button onclick="document.getElementById('errorAlert').style.display='none'"
            class="text-red-700 hover:text-red-900">
            <svg class="w-6 h-6 fill-current" role="button" xmlns="http://www.w3.org/2000/svg" viewBox="0 0 20 20">
                <title>Close</title>
                <path
                    d="M14.348 14.849a1.2 1.2 0 0 1-1.697 0L10 11.819l-2.651 3.029a1.2 1.2 0 1 1-1.697-1.697l2.758-3.15-2.759-3.152a1.2 1.2 0 1 1 1.697-1.697L10 8.183l2.651-3.031a1.2 1.2 0 1 1 1.697 1.697l-2.758 3.152 2.758 3.15a1.2 1.2 0 0 1 0 1.698z">
                </path>
            </svg>
        </button>
    </div>
    {% endif %}
    {% endfor %}
    {% endif %}
    {% endwith %}

    <div class="flex flex-wrap items-center justify-between mb-5 md:space-x-6 lg:space-x-8 xl:space-x-4">
        <div class="flex flex-wrap items-center w-full space-x-4 md:space-x-0 md:space-y-4 md:flex-col md:w-auto">
            <!-- Filter button -->
<<<<<<< HEAD
            <button id="filterDropdownButton" data-dropdown-toggle="filterDropdown"
                data-dropdown-ignore-click-outside-class="datepicker"
                class="flex items-center justify-center w-full px-4 py-2 mb-2 text-sm font-medium text-gray-900 bg-white border border-gray-200 rounded-lg md:w-auto md:mb-0 focus:outline-none hover:bg-gray-100 hover:text-primary-700 focus:z-10 focus:ring-4 focus:ring-gray-200"
=======
            <button id="filterDropdownButton" data-dropdown-toggle="filterDropdown" data-dropdown-ignore-click-outside-class="datepicker"
                class="flex items-center justify-center w-full px-4 py-2 mb-2 text-sm font-medium text-gray-900 bg-white border border-gray-200 rounded-lg md:w-auto md:mb-0 focus:outline-none hover:bg-gray-100 focus:z-10 focus:ring-4 focus:ring-gray-200"
>>>>>>> e40c2e62
                type="button">
                <svg xmlns="http://www.w3.org/2000/svg" aria-hidden="true" class="w-4 h-4 mr-2 text-gray-400"
                    viewbox="0 0 20 20" fill="currentColor">
                    <path fill-rule="evenodd"
                        d="M3 3a1 1 0 011-1h12a1 1 0 011 1v3a1 1 0 01-.293.707L12 11.414V15a1 1 0 01-.293.707l-2 2A1 1 0 018 17v-5.586L3.293 6.707A1 1 0 013 6V3z"
                        clip-rule="evenodd" />
                </svg>
                Filter
                <svg class="-mr-1 ml-1.5 w-5 h-5" fill="currentColor" viewbox="0 0 20 20"
                    xmlns="http://www.w3.org/2000/svg" aria-hidden="true">
                    <path clip-rule="evenodd" fill-rule="evenodd"
                        d="M5.293 7.293a1 1 0 011.414 0L10 10.586l3.293-3.293a1 1 0 111.414 1.414l-4 4a1 1 0 01-1.414 0l-4-4a1 1 0 010-1.414z" />
                </svg>
            </button>

            <div id="filterDropdown"
                class="z-10 hidden w-64 p-4 space-y-3 bg-white divide-y divide-gray-100 rounded-lg shadow-lg sm:w-80">
                <form action="{{ url_for('admin.reviewer', usrid=session['user_id']) }}" method="GET" class="space-y-3">
                    <div class="flex flex-col space-y-2 md:flex-row md:space-y-0 md:space-x-2">
                        <div class="w-full space-y-1 md:w-1/2">
                            <label for="statusInput"
                                class="block text-sm font-semibold text-left text-gray-700">Status</label>
                            <select id="statusInput" name="statusInput"
                                class="w-full p-2 text-sm rounded-md shadow-sm focus:ring-2 focus:ring-green-500 focus:border-transparent">
                                <option value="all" {% if filters.status=="all" %}selected{% endif %}>Alle</option>
                                <option value="bearbeitet" {% if filters.status=="bearbeitet" %}selected{% endif %}>
                                    Bearbeitet</option>
                                <option value="offen" {% if filters.status=="offen" %}selected{% endif %}>Offen</option>
                                <option value="geloescht" {% if filters.status=="geloescht" %}selected{% endif %}>
                                    Gelöscht</option>
                            </select>
                        </div>
                        <div class="w-full space-y-1 md:w-1/2">
                            <label for="typeInput"
                                class="block text-sm font-semibold text-left text-gray-700">Typ</label>
                            <select id="typeInput" name="typeInput"
                                class="w-full p-2 text-sm rounded-md shadow-sm focus:ring-2 focus:ring-green-500 focus:border-transparent">
                                <option value="all" {% if filters.type=="all" %}selected{% endif %}>Alle</option>
                                <option value="maennlich" {% if filters.type=="maennlich" %}selected{% endif %}>Männlich
                                </option>
                                <option value="weiblich" {% if filters.type=="weiblich" %}selected{% endif %}>Weiblich
                                </option>
                                <option value="oothek" {% if filters.type=="oothek" %}selected{% endif %}>Oothek
                                </option>
                                <option value="Nymphe" {% if filters.type=="Nymphe" %}selected{% endif %}>Nymphe
                                </option>
                                <option value="andere" {% if filters.type=="andere" %}selected{% endif %}>Andere
                                </option>
                                <option value="nicht_bestimmt" {% if filters.type=="nicht_bestimmt" %}selected{% endif
                                    %}>Nicht bestimmt</option>
                            </select>
                        </div>
                    </div>
                    <div date-rangepicker datepicker-buttons datepicker-autoselect-today datepicker-format="dd.mm.yyyy"
                        class="flex flex-col space-y-2 md:flex-row md:space-y-0 md:space-x-2">
                        <div class="relative w-full md:w-1/2">
                            <label for="dateFrom" class="block text-sm font-semibold text-gray-700">Funddatum
                                von</label>
                            <input name="dateFrom" id="dateFrom" type="text"
                                value="{{ request.args.get('dateFrom', '') }}"
                                class="w-full p-2 text-sm rounded-md shadow-sm focus:ring-2 focus:ring-green-500 focus:border-transparent"
                                placeholder="von">
                            <div class="absolute inset-y-0 right-0 flex items-center pr-3 mt-4 pointer-events-none">
                                <svg class="w-5 h-5 text-gray-500" aria-hidden="true" xmlns="http://www.w3.org/2000/svg"
                                    fill="currentColor" viewBox="0 0 20 20">
                                    <path
                                        d="M20 4a2 2 0 0 0-2-2h-2V1a1 1 0 0 0-2 0v1h-3V1a1 1 0 0 0-2 0v1H6V1a1 1 0 0 0-2 0v1H2a2 2 0 0 0-2 2v2h20V4ZM0 18a2 2 0 0 0 2 2h16a2 2 0 0 0 2-2V8H0v10Zm5-8h10a1 1 0 0 1 0 2H5a1 1 0 0 1 0-2Z" />
                                </svg>
                            </div>
                        </div>
                        <div class="relative w-full md:w-1/2">
                            <label for="dateTo" class="block text-sm font-semibold text-gray-700">Funddatum bis</label>
                            <input name="dateTo" id="dateTo" type="text" value="{{ request.args.get('dateTo', '') }}"
                                class="w-full p-2 text-sm rounded-md shadow-sm focus:ring-2 focus:ring-green-500 focus:border-transparent"
                                placeholder="bis">
                            <div class="absolute inset-y-0 right-0 flex items-center pr-3 mt-4 pointer-events-none">
                                <svg class="w-5 h-5 text-gray-500" aria-hidden="true" xmlns="http://www.w3.org/2000/svg"
                                    fill="currentColor" viewBox="0 0 20 20">
                                    <path
                                        d="M20 4a2 2 0 0 0-2-2h-2V1a1 1 0 0 0-2 0v1h-3V1a1 1 0 0 0-2 0v1H6V1a1 1 0 0 0-2 0v1H2a2 2 0 0 0-2 2v2h20V4ZM0 18a2 2 0 0 0 2 2h16a2 2 0 0 0 2-2V8H0v10Zm5-8h10a1 1 0 0 1 0 2H5a1 1 0 0 1 0-2Z" />
                                </svg>
                            </div>
                        </div>
                    </div>

                    <div class="flex justify-between mt-4 space-x-4">
                        <button id="clearFilters" type="button"
                            class="flex items-center justify-center w-24 px-2 py-1 text-sm text-red-500 border border-red-500 rounded-md shadow-sm hover:bg-red-50 focus:ring-2 focus:ring-red-500 focus:ring-offset-2 focus:border-transparent">
                            <svg xmlns="http://www.w3.org/2000/svg" fill="none" viewBox="0 0 24 24"
                                stroke="currentColor" class="w-4 h-4 mr-1">
                                <path strokeLinecap="round" strokeLinejoin="round" strokeWidth="2"
                                    d="M6 18L18 6M6 6l12 12"></path>
                            </svg>
                            Löschen
                        </button>
                        <button type="submit"
                            class="w-1/2 px-4 py-2 text-white bg-green-500 rounded-md shadow-sm hover:bg-green-600 focus:ring-2 focus:ring-green-500 focus:ring-offset-2 focus:border-transparent">
                            Filtern
                        </button>
                    </div>
                    <input type="hidden" name="q" value="{{ request.args.get('q', '') }}">
                    <input type="hidden" name="sort_order" value="{{ request.args.get('sort_order', '') }}">
                    <input type="hidden" name="search_type" value="{{ request.args.get('search_type', '') }}">
                </form>
            </div>
        </div>
        <div class="relative flex items-center flex-grow w-full mb-2 rounded-lg shadow-sm md:w-auto md:mb-0">
            <form action="{{ url_for('admin.reviewer', usrid=session['user_id']) }}" method="GET"
                class="flex items-center w-full transition-all duration-300 bg-white rounded-lg focus-within:ring-2 focus-within:ring-green-500">
                <!-- Search Bar -->
                <div class="relative flex-grow">
                    <button type="submit" class="absolute inset-y-0 left-0 flex items-center pl-3 group" title="Suchsyntax:
&#8226; Exakte Phrase: &quot;berlin mitte&quot;
&#8226; ODER-Suche: berlin OR hamburg
&#8226; Ausschluss: -nymphe
&#8226; Gruppierung: (berlin OR hamburg) -nymphe">
                        <svg class="w-5 h-5 text-gray-500 transition-colors duration-200 group-hover:text-green-600" xmlns="http://www.w3.org/2000/svg" viewBox="0 0 20 20"
                            fill="currentColor" aria-hidden="true">
                            <path fill-rule="evenodd"
                                d="M8 4a4 4 0 100 8 4 4 0 000-8zM2 8a6 6 0 1110.89 3.476l4.817 4.817a1 1 0 01-1.414 1.414l-4.816-4.816A6 6 0 012 8z"
                                clip-rule="evenodd" />
                        </svg>
                    </button>
                    <input type="text" id="searchInput" name="q" placeholder="Suche nach Meldungen..."
                        value="{{ request.args.get('q', '') }}" maxlength="50"
                        class="w-full h-full py-2 pl-10 pr-4 transition-shadow duration-300 bg-transparent rounded-l-lg search focus:ring-0 focus:border-transparent">
                    <button type="button" onclick="clearSearch()" title="löschen"
                        class="absolute p-1 transform -translate-y-1/2 bg-white rounded-full right-5 top-1/2 hover:bg-gray-200 focus:outline-none">
                        <svg focusable="false" xmlns="http://www.w3.org/2000/svg" viewBox="0 0 24 24" width="16"
                            height="16">
                            <path
                                d="M19 6.41L17.59 5 12 10.59 6.41 5 5 6.41 10.59 12 5 17.59 6.41 19 12 13.41 17.59 19 19 17.59 13.41 12z">
                            </path>
                        </svg>
                    </button>
                </div>
                <!-- Dropdown for search type -->
                <div class="relative">
                    <select id="searchType" name="search_type" onchange="changeInputPattern()"
                        class="block h-full px-4 py-2 leading-tight bg-transparent rounded-r-lg search focus:ring-0 focus:border-transparent">
                        <option value="full_text" {% if search_type=='full_text' %}selected{% endif %}>
                            Text</option>
                        <option value="id" {% if search_type=='id' %}selected{% endif %}>ID</option>
                    </select>
                </div>
                <input type="hidden" name="statusInput" value="{{ request.args.get('statusInput', '') }}">
                <input type="hidden" name="sort_order" value="{{ request.args.get('sort_order', '') }}">
                <input type="hidden" id="hiddenDateFrom" name="dateFrom" value="{{ request.args.get('dateFrom', '') }}">
                <input type="hidden" id="hiddenDateTo" name="dateTo" value="{{ request.args.get('dateTo', '') }}">
                <button type="submit" class="hidden">Suchen</button>
            </form>
        </div>



        <div class="flex items-center w-full space-x-4 md:w-auto">
            <!-- Sortieren Button -->
            <button id="dropdownSortButton" data-dropdown-toggle="sortDropdown"
                class="flex items-center justify-center flex-grow px-4 py-2 text-sm font-medium text-gray-900 bg-white border border-gray-200 rounded-lg focus:outline-none hover:bg-gray-100 focus:z-10 focus:ring-4 focus:ring-gray-200">
                <span id="sortText">Sortieren...</span>
                <svg class="-mr-1 ml-1.5 w-5 h-5" fill="currentColor" viewbox="0 0 20 20"
                    xmlns="http://www.w3.org/2000/svg" aria-hidden="true">
                    <path clip-rule="evenodd" fill-rule="evenodd"
                        d="M5.293 7.293a1 1 0 011.414 0L10 10.586l3.293-3.293a1 1 0 111.414 1.414l-4 4a1 1 0 01-1.414 0l-4-4a1 1 0 010-1.414z" />
                </svg>
            </button>


            <!-- Custom Dropdown Menu -->
            <div id="sortDropdown" class="z-10 hidden w-48 bg-white divide-y divide-gray-200 rounded-lg shadow ">
                <ul class="py-2 text-sm text-gray-700 " aria-labelledby="dropdownSortButton">
                    <li id="id_asc" class="flex items-center px-4 py-2 hover:bg-gray-100  {% if current_sort_order=="
                        id_asc" %} bg-gray-300 {% endif %}" onclick="setSortOrder('id_asc')">
                        <div class="h-2 w-2 bg-green-500 rounded-full mr-2 {% if current_sort_order!=" id_asc" %}
                            bg-transparent {% endif %}"></div>
                        <svg xmlns="http://www.w3.org/2000/svg" width="16" height="16" fill="currentColor"
                            class="mr-2 bi bi-sort-numeric-up" viewBox="0 0 16 16">
                            <!-- SVG paths for Aufsteigend -->
                            <path d="M12.438 1.668V7H11.39V2.684h-.051l-1.211.859v-.969l1.262-.906h1.046z" />
                            <path fill-rule="evenodd"
                                d="M11.36 14.098c-1.137 0-1.708-.657-1.762-1.278h1.004c.058.223.343.45.773.45.824 0 1.164-.829 1.133-1.856h-.059c-.148.39-.57.742-1.261.742-.91 0-1.72-.613-1.72-1.758 0-1.148.848-1.835 1.973-1.835 1.09 0 2.063.636 2.063 2.687 0 1.867-.723 2.848-2.145 2.848zm.062-2.735c.504 0 .933-.336.933-.972 0-.633-.398-1.008-.94-1.008-.52 0-.927.375-.927 1 0 .64.418.98.934.98z" />
                            <path
                                d="M4.5 13.5a.5.5 0 0 1-1 0V3.707L2.354 4.854a.5.5 0 1 1-.708-.708l2-1.999.007-.007a.498.498 0 0 1 .7.006l2 2a.5.5 0 1 1-.707.708L4.5 3.707V13.5z" />
                        </svg>
                        Aufsteigend
                    </li>
                    <li id="id_desc" class="flex items-center px-4 py-2 hover:bg-gray-200  {% if current_sort_order=="
                        id_desc" %} bg-gray-300 {% endif %}" onclick="setSortOrder('id_desc')">
                        <div class="h-2 w-2 bg-green-500 rounded-full mr-2 {% if current_sort_order!=" id_desc" %}
                            bg-transparent {% endif %}"></div>
                        <svg xmlns="http://www.w3.org/2000/svg" width="16" height="16" fill="currentColor"
                            class="mr-2 bi bi-sort-numeric-down" viewBox="0 0 16 16">
                            <!-- SVG paths for Absteigend -->
                            <path d="M12.438 1.668V7H11.39V2.684h-.051l-1.211.859v-.969l1.262-.906h1.046z" />
                            <path fill-rule="evenodd"
                                d="M11.36 14.098c-1.137 0-1.708-.657-1.762-1.278h1.004c.058.223.343.45.773.45.824 0 1.164-.829 1.133-1.856h-.059c-.148.39-.57.742-1.261.742-.91 0-1.72-.613-1.72-1.758 0-1.148.848-1.835 1.973-1.835 1.09 0 2.063.636 2.063 2.687 0 1.867-.723 2.848-2.145 2.848zm.062-2.735c.504 0 .933-.336.933-.972 0-.633-.398-1.008-.94-1.008-.52 0-.927.375-.927 1 0 .64.418.98.934.98z" />
                            <path
                                d="M4.5 2.5a.5.5 0 0 0-1 0v9.793l-1.146-1.147a.5.5 0 0 0-.708.708l2 1.999.007.007a.497.497 0 0 0 .7-.006l2-2a.5.5 0 0 0-.707-.708L4.5 12.293V2.5z" />
                        </svg>
                        Absteigend
                    </li>
                </ul>
            </div>

            <!-- Hidden actual select for form submission -->
            <select id="sortInput" class="hidden" onchange="updateSortOrder()">
                <option value=""></option>
                <option value="id_asc" {% if current_sort_order=="id_asc" %}selected{% endif %}></option>
                <option value="id_desc" {% if current_sort_order=="id_desc" %}selected{% endif %}></option>
            </select>


            <div class="flex items-center w-full space-x-4 md:w-auto">
                <!-- Dropdown button -->
                <button id="dropdownExportButton" data-dropdown-toggle="dropdown"
<<<<<<< HEAD
                    class="flex items-center justify-center flex-grow px-4 py-2 text-sm font-medium text-gray-100 bg-green-600 border border-green-400 rounded-lg focus:outline-none hover:bg-green-600 hover:text-primary-700 focus:z-10 focus:ring-4 focus:ring-gray-200">
                    <svg class="w-4 h-4 mr-2" xmlns="http://www.w3.org/2000/svg" fill="none" viewBox="0 0 24 24"
=======
                    class="flex items-center justify-center flex-grow px-4 py-2 text-sm font-medium text-gray-100 bg-green-600 border border-green-400 rounded-lg focus:outline-none hover:bg-green-600 focus:z-10 focus:ring-4 focus:ring-gray-200">
                    <svg class="w-4 h-4 mr-2" xmlns="http://www.w3.org/2000/svg" fill="none" viewbox="0 0 24 24"
>>>>>>> e40c2e62
                        stroke-width="2" stroke="currentColor" aria-hidden="true">
                        <path stroke-linecap="round" stroke-linejoin="round"
                            d="M3 16.5v2.25A2.25 2.25 0 005.25 21h13.5A2.25 2.25 0 0021 18.75V16.5m-13.5-9L12 3m0 0l4.5 4.5M12 3v13.5" />
                    </svg>
                    Export
                </button>

                <!-- Dropdown menu -->
                <div id="dropdown" class="z-10 hidden bg-white divide-y divide-gray-100 rounded-lg shadow w-44 ">
                    <ul class="py-2 text-sm text-gray-700 " aria-labelledby="dropdownExportButton">
                        <li>
<<<<<<< HEAD
                            <button onclick="exportData('all')"
                                class="block w-full px-4 py-2 text-left hover:bg-gray-200 ">
                                Export All Data
=======
                            <button onclick="exportData('all')" class="block w-full px-4 py-2 text-left hover:bg-gray-200 ">
                                Export alle Meldungen
>>>>>>> e40c2e62
                            </button>
                        </li>
                        <li>
                            <button onclick="exportData('accepted')"
                                class="block w-full px-4 py-2 text-left hover:bg-gray-200 ">
                                Export angenommene Meldungen
                            </button>
                        </li>
                        <li>
                            <button onclick="exportData('non_accepted')"
                                class="block w-full px-4 py-2 text-left hover:bg-gray-200 ">
                                Export nicht angenommene Meldungen
                            </button>
                        </li>
                        <li>
                            <button onclick="exportData('searched')"
                                class="block w-full px-4 py-2 text-left hover:bg-gray-200 ">
                                Export gesuchte Meldungen
                            </button>
                        </li>
                    </ul>
                </div>
            </div>
        </div>
    </div>

    <div class="grid grid-cols-1 gap-6 mb-4 sm:grid-cols-2 lg:grid-cols-3" id="reportContainer">
        {% for sighting in reported_sightings %}
        <div class="mb-4 overflow-hidden transition-shadow duration-200 ease-in-out bg-white rounded-lg shadow-lg hover:shadow-xl report-card"
            data-report-id="{{sighting.id}}" data-approved="{{ 'true' if sighting.dat_bear else 'false' }}"
            data-deleted="{{ 'true' if sighting.deleted else 'false' }}">
            <div class="relative">
                <img loading="lazy" onclick="openImageModal('{{ url_for('admin.report_Img', filename=image_path + "/" +
                    sighting.fundort.ablage) }}')"
                    class="object-cover w-full h-48 transition-transform duration-200 ease-in-out rounded-t-lg cursor-pointer md:h-64 hover:scale-105"
                    src="{{ url_for('admin.report_Img', filename=image_path + "/" + sighting.fundort.ablage)}}"
                    alt="Image not found">
                <div title="{{sighting.ort}}&#13;&#10;Postleitzahl: {{sighting.plz}}&#13;&#10;Kreis: {{sighting.kreis}}&#13;&#10;Land: {{sighting.land}}"
                    class="absolute bottom-0 px-3 py-1 mb-4 ml-4 font-semibold text-gray-800 rounded-full bg-white/80 backdrop-blur-md">
                    {{ sighting.kreis }} | {{ sighting.ort }}</div>
                {% if sighting.deleted %}
                <div
                    class="absolute bottom-0 right-0 px-3 py-1 mb-4 mr-4 font-semibold text-gray-800 rounded-full bg-red-500/80 backdrop-blur-md">
                    Gelöscht
                    <button title="Wiederherstellen" onclick="undoDelete({{sighting.id}})"
                        class="px-2 py-1 ml-2 text-xs font-semibold text-red-500 bg-white rounded-full hover:bg-gray-100 focus:outline-none">
                        <svg xmlns="http://www.w3.org/2000/svg" viewBox="0 0 256 256" id="arrow-u-up-left"
                            class="w-4 h-4 fill-current">
                            <rect width="256" height="256" fill="none"></rect>
                            <polyline fill="none" stroke="currentColor" stroke-linecap="round" stroke-linejoin="round"
                                stroke-width="24" points="80 136 32 88 80 40"></polyline>
                            <path fill="none" stroke="currentColor" stroke-linecap="round" stroke-linejoin="round"
                                stroke-width="24"
                                d="M80,200h88a56,56,0,0,0,56-56v-.00011A55.99988,55.99988,0,0,0,168.00011,88H32"></path>
                        </svg>
                    </button>
                </div>
                {% endif %}
                <span
                    class="absolute inline-block px-2 py-1 font-semibold leading-none tracking-wide text-gray-100 uppercase bg-green-500 rounded-full top-2 left-2">{{
                    sighting.id }}</span>
            </div>
            <div class="p-4 bg-white rounded-lg">
                <div class="grid grid-cols-1 gap-4 md:grid-cols-2">
                    <div>
                        <p class="text-sm"><strong>Melde-Datum:</strong> {{ sighting.dat_meld }}</p>
                        <p class="text-sm"><strong>Fund-Datum:</strong> {{ sighting.dat_fund_von }}{% if
                            sighting.dat_fund_bis %} - {{ sighting.dat_fund_bis}}{% endif %}</p>
                    </div>
                    {% if sighting.dat_bear %}
                    <div class="text-xs font-semibold text-gray-600 md:text-sm">
                        <div class="mb-2">
                            <p class="mb-1"><strong>Geprüft am:</strong> {{ sighting.dat_bear }}</p>
                            <p><strong>Bearbeitet von:</strong> {{ sighting.approver_username | default('Unknown') }}
                            </p>
                        </div>
                    </div>
                    {% endif %}
                </div>

                <div class="flex flex-wrap items-center justify-between mt-3">
                    <div class="flex items-center">
                        <button onclick="openModal({{sighting.id}})" style="min-width: 2 rem;"
                            class="p-1 transition-colors duration-200 rounded focus:outline-none hover:bg-green-200">
                            <img loading="lazy" src="/static/images/svg/edit.svg" alt="Edit"
                                class="w-4 h-4 md:w-5 md:h-5">
                        </button>
                        {% if not sighting.deleted %}
                        <button onclick="deleteSighting({{sighting.id}})"
                            class="p-1 ml-2 transition-colors duration-200 rounded md:ml-4 focus:outline-none hover:bg-red-200"
                            style="min-width: 2 rem;">
                            <img loading="lazy" src="/static/images/svg/delete.svg" alt="Delete"
                                class="w-4 h-4 md:w-5 md:h-5">
                        </button>
                        {% endif %}
                    </div>
                    <div>
                        {% set total = ((sighting.art_m or 0) + (sighting.art_w or 0) +
                        (sighting.art_n or 0) + (sighting.art_o or 0)) | int %}
                        {% if sighting.dat_bear %}
                        <span
                            class="inline-flex items-center px-4 py-2 text-sm font-medium text-gray-800 bg-green-100 rounded-md">
                            Angenommen
                        </span>
                        {% else %}
                        <button onclick="toggleApprove({{sighting.id}})"
                            class="inline-flex items-center px-4 py-2 text-sm font-medium text-gray-100 bg-green-500 rounded-md hover:bg-green-600 focus:outline-none focus:ring-2 focus:ring-offset-2 focus:ring-green-500">
                            Annehmen
                        </button>
                        {% endif %}
                    </div>
                </div>
            </div>
        </div>
        {% endfor %}
    </div>

    {{ render_pagination(paginated_sightings, 'admin.reviewer', current_filter_status, current_sort_order, search_query,
    request.args.get('dateFrom', ''), request.args.get('dateTo', '')) }}
</div>





<div id="imageModal" class="fixed inset-0 hidden overflow-y-auto" style="z-index: 9999;"
    aria-labelledby="imageModalLabel" tabindex="-1"
    title="Um das Bild weiter zu vergrößern klicken sie auf den Button unten">
    <div class="flex items-center justify-center min-h-screen px-4 pt-4 pb-20 text-center sm:block sm:p-0">
        <div id="imageModalBackdrop" class="fixed inset-0 transition-opacity" aria-hidden="true">
            <div class="absolute inset-0 bg-gray-500 opacity-75"></div>
        </div>
        <span class="hidden sm:inline-block sm:align-middle sm:h-screen" aria-hidden="true">&#8203;</span>
        <div
            class="inline-block px-4 pt-5 pb-4 overflow-hidden text-left align-bottom transition-all transform bg-white rounded-lg shadow-xl sm:my-8 sm:align-middle sm:max-w-full sm:w-11/12 md:w-3/4 lg:w-1/2 xl:w-1/3 sm:p-6">
            <div class="flex justify-center mt-2">
                <img loading="lazy" loading="lazy" id="modalImage" class="w-full max-h-[70vh] object-cover" src=""
                    alt="Full Image View">
            </div>
            <div class="mt-5 sm:mt-4 sm:flex sm:flex-row-reverse">
                <button type="button" onclick="closeImageModal()"
                    class="inline-flex justify-center w-full px-4 py-2 mb-2 text-base font-medium text-gray-100 bg-green-600 border border-transparent rounded-md shadow-sm hover:bg-green-700 focus:outline-none focus:ring-2 focus:ring-offset-2 focus:ring-green-500 sm:mb-0 sm:ml-3 sm:w-auto sm:text-sm"
                    title="Schließen Sie das Fenster">
                    Close
                </button>
                <button type="button" onclick="openImageNewTab()"
                    class="inline-flex justify-center w-full px-4 py-2 mb-2 text-base font-medium text-gray-100 bg-green-600 border border-transparent rounded-md shadow-sm hover:bg-green-700 focus:outline-none focus:ring-2 focus:ring-offset-2 focus:ring-green-500 sm:mb-0 sm:ml-3 sm:w-auto sm:text-sm"
                    title="Öffnen Sie das Bild in einem neuen Tab">
                    <svg class="w-[16px] h-[16px] text-gray-100" aria-hidden="true" xmlns="http://www.w3.org/2000/svg"
                        fill="none" viewBox="0 0 18 18">
                        <path stroke="currentColor" stroke-linecap="round" stroke-linejoin="round" stroke-width="2"
                            d="M15 11v4.833A1.166 1.166 0 0 1 13.833 17H2.167A1.167 1.167 0 0 1 1 15.833V4.167A1.166 1.166 0 0 1 2.167 3h4.618m4.447-2H17v5.768M9.111 8.889l7.778-7.778" />
                    </svg>
                </button>
            </div>

        </div>
    </div>
</div>




<!-- Modal -->
<div id="modal" class="fixed inset-0 hidden overflow-y-auto bg-gray-500/75 backdrop-blur-sm" style="z-index: 9999;">
    <div class="flex items-center justify-center min-h-screen p-4">
        <!-- Modal Container - Updated with better shadow and spacing -->
        <div class="w-full transition-all duration-300 bg-white shadow-2xl rounded-xl md:max-w-5xl lg:max-w-6xl xl:max-w-7xl"
            style="display: flex; flex-direction: column; height: calc(90vh - 2rem);">

            <!-- Header Section -->
            <div class="flex-grow p-8 overflow-hidden">
                <!-- Tab Buttons - Updated with better spacing and visual hierarchy -->
                <div class="flex justify-center mb-6 space-x-4">
                    <button
                        class="px-6 py-3 text-base font-semibold text-green-700 transition-all duration-200 bg-green-100 rounded-lg shadow-sm focus:outline-none hover:bg-green-600 hover:text-gray-100 focus:ring-2 focus:ring-green-500 focus:ring-offset-2"
                        id="tab-general-info">General Information</button>
                    <button
                        class="px-6 py-3 text-base font-semibold text-green-700 transition-all duration-200 bg-green-100 rounded-lg shadow-sm focus:outline-none hover:bg-green-600 hover:text-gray-100 focus:ring-2 focus:ring-green-500 focus:ring-offset-2"
                        id="tab-location-info">Position auf der Karte</button>
                </div>

                <!-- Tab Content - Updated with consistent spacing -->
                <div id="tab-content" class="overflow-y-auto rounded-lg"
                    style="height: calc(100% - 4rem); scrollbar-width: thin;" role="tabpanel">
                    <!-- Content will be loaded here -->
                </div>
            </div>

            <!-- Actions Footer - Updated with reduced height -->
            <div class="px-6 py-4 border-t border-gray-200 bg-gray-50 rounded-b-xl">
                <div class="flex justify-end space-x-4 action-container">
                    <!-- "Bearbeiten" button will be inserted here dynamically -->
                    <button type="button"
                        class="px-5 py-2 text-sm font-medium text-gray-700 transition-all duration-200 bg-gray-200 rounded-lg shadow-sm hover:bg-gray-300 focus:outline-none focus:ring-2 focus:ring-gray-400 focus:ring-offset-2"
                        onclick="closeModal()">Schließen</button>
                </div>
            </div>
        </div>
    </div>
</div>

<style>
    #map .absolute {
        padding-top: 10px !important;
        margin: 0 auto !important;
        width: max-content !important;
        margin-left: 80px !important;
    }

    .leaflet-popup-content-wrapper {
        background: rgba(22, 101, 52, 0.8);
        border-radius: 12px;
        color: #ffffff;
        font-family: 'Arial', sans-serif;
        opacity: 0;
        animation: fadeIn ease 1s;
        animation-fill-mode: forwards;
    }

    .leaflet-popup-tip {
        background: rgba(22, 101, 52, 0.8);
    }

    .leaflet-popup-content {
        padding: 10px;
    }

    .popup-content h2 {
        margin-bottom: 10px;
        font-size: 1.3em;
        color: #f3f4f6;
    }

    .popup-list {
        list-style-type: none;
        padding: 0;
    }

    .popup-list li {
        margin-bottom: 5px;
    }

    .popup-loading,
    .popup-error {
        text-align: center;
        font-weight: bold;
    }

    .popup-error {
        color: #FF6347;
    }

    @keyframes fadeIn {
        from {
            opacity: 0;
        }

        to {
            opacity: 1;
        }
    }

    /* Improved scrollbar styling */
    #tab-content::-webkit-scrollbar {
        width: 8px !important;
    }

    #tab-content::-webkit-scrollbar-track {
        background: #f1f1f1 !important;
        border-radius: 4px !important;
    }

    #tab-content::-webkit-scrollbar-thumb {
        background: #888 !important;
        border-radius: 4px !important;
    }

    #tab-content::-webkit-scrollbar-thumb:hover {
        background: #666 !important;
    }

    /* Active tab styling */
    .active-tab {
        @apply bg-green-600 text-gray-100 shadow-md !important;
        transform: translateY(-1px) !important;
    }

    /* Modal animation */
    #modal {
        transition: opacity 200ms ease-in-out !important;
    }

    #modal.hidden {
        opacity: 0 !important;
    }

    #modal:not(.hidden) {
        opacity: 1 !important;
    }

    /* Content transition */
    #tab-content>div {
        transition: opacity 200ms ease-in-out !important;
    }
</style>



<script>
    let map;
    let marker;

    function setSortOrder(value) {
        document.getElementById('sortInput').value = value;
        updateSortOrder();
    }

    function updateURLParams(params) {
        let searchParams = new URLSearchParams(window.location.search);

        for (const [key, value] of Object.entries(params)) {
            searchParams.set(key, value);
        }

        window.location.search = searchParams.toString();
    }


    function updateSortOrder() {
        let sortInput = document.getElementById('sortInput');
        let selectedSortOrder = sortInput.value;
        updateURLParams({ 'sort_order': selectedSortOrder });
    }



    function changeInputPattern() {
        const searchType = document.getElementById('searchType').value;
        const searchInput = document.getElementById('searchInput');

        if (searchType === 'id') {
            searchInput.setAttribute('pattern', '\\d+');
            searchInput.setAttribute('title', 'Es sind nur IDs erlaubt.');
        } else {
            searchInput.removeAttribute('pattern');
            searchInput.removeAttribute('title');
        }
    }

    // Call the function on page load to set the initial pattern
    window.addEventListener('load', (event) => {
        changeInputPattern();
    });

    function changeGender(id) {
        const selectElement = document.getElementById(`gender-${id}`);
        const newGender = selectElement.value;

        fetch(`/change_mantis_gender/${id}`, {
            method: 'POST',
            body: new URLSearchParams({ new_gender: newGender }),
            headers: {
                'Content-Type': 'application/x-www-form-urlencoded',
            },
        })
            .then(response => response.json())
            .then(data => {
                if (data.success) {
                } else {
                    console.error('Failed to change gender:', data.error);
                }
            });
    }

    function clearSearch() {
        document.getElementById('searchInput').value = '';
        document.getElementById('searchInput').form.submit();
    }

    document.addEventListener('DOMContentLoaded', function () {
        document.getElementById('imageModalBackdrop').addEventListener('click', closeImageModal);
    });

    document.addEventListener("DOMContentLoaded", function () {
        const clearFiltersButton = document.getElementById("clearFilters");

        clearFiltersButton.addEventListener("click", function () {
            const statusInput = document.getElementById("statusInput");
            const dateFromInput = document.getElementById("dateFrom");
            const dateToInput = document.getElementById("dateTo");
            const typeInput = document.getElementById("typeInput");

            statusInput.value = "all";
            dateFromInput.value = "";
            dateToInput.value = "";
            typeInput.value = "all";

            statusInput.closest("form").submit();
        });
    });


    // Function to toggle approve a sighting
    function toggleApprove(id) {
        fetch('/toggle_approve_sighting/' + id, { method: 'POST' })
            .then(response => response.json())
            .then(data => {
                if (data.success) {
                    // Remove the approved card from the view
                    removeCardFromView(id);
                } else {
                    console.error('Failed to change approval status:', data.error);
                }
            })
            .catch(error => console.error('Error:', error));
    }


    function fetchReport(id) {
        fetch('/get_sighting/' + id)
            .then(response => response.json())
            .then(data => {
                openModal(data);
            })
            .catch(error => console.error('Error:', error));
    }

    // Global variable to store current sighting data
    let currentSightingData;

    function openModal(id) {
        document.body.style.overflow = 'hidden';
        clearTabClickListeners();
        fetch('/get_sighting/' + id)
            .then(response => {
                if (!response.ok) throw new Error('Network response was not ok');
                return response.json();
            })
            .then(data => {
                currentSightingData = data; // Store the data globally
                let tabGeneralInfo = document.getElementById('tab-general-info');
                let tabLocationInfo = document.getElementById('tab-location-info');
                let tabContent = document.getElementById('tab-content');

                // Set initial content
                tabContent.innerHTML = generateGeneralInfo(currentSightingData);
                setActiveTab(tabGeneralInfo);

                // Add click listeners to tab buttons
                addTabClickListener(tabGeneralInfo, generateGeneralInfo);
                addTabClickListener(tabLocationInfo, generateLocationInfo);

                // Show the modal
                document.getElementById('modal').classList.remove('hidden');

                // Disable inputs if the sighting has been approved
                let reportCard = document.querySelector(`[data-report-id="${id}"]`);
                let isApproved = reportCard.getAttribute('data-approved') === 'true';
                disableInputsIfApproved(isApproved);
                addEditButtonIfApproved(isApproved);
            })
            .catch(error => console.error('Error:', error));
    }


    // Existing function to add the edit button
    function addEditButtonIfApproved(isApproved) {
        const actionContainer = document.querySelector('.action-container');
        let existingButton = document.getElementById('edit-button');

        // Remove the existing button if there is one
        if (existingButton) {
            existingButton.remove();
        }

        // Create the button only if it is approved (i.e., editable)
        if (isApproved) {
            const editButton = document.createElement('button');
            editButton.type = "button";
            editButton.id = "edit-button";
            editButton.onclick = toggleEdit;
            editButton.style.minWidth = "2rem";
            editButton.innerHTML = `
                <img loading="lazy" src="/static/images/svg/edit.svg" alt="Edit" class="w-4 h-4 md:w-5 md:h-5">
            `;
            editButton.className = "p-1 transition-colors duration-200 rounded focus:outline-none hover:bg-green-200 relative";
            actionContainer.insertBefore(editButton, actionContainer.firstChild);
        }
    }


    function toggleEdit() {
        let inputs = document.querySelectorAll('.input-field-admin, .textInputAdmin');
        let isDisabled = inputs[0].disabled;
        let editButton = document.getElementById('edit-button');

        if (isDisabled) {
            if (confirm('Möchten Sie die Bearbeitung aktivieren? Änderungen werden gespeichert.')) {
                inputs.forEach(input => {
                    input.disabled = !isDisabled;
                });
                editButton.classList.remove('hover:bg-green-200');
                editButton.classList.add('bg-green-200', 'hover:bg-red-200');
            }
        } else {
            inputs.forEach(input => {
                input.disabled = !isDisabled;
            });
            editButton.classList.remove('bg-green-200', 'hover:bg-red-200');
            editButton.classList.add('hover:bg-green-200');
        }
    }

    function disableInputsIfApproved(isApproved) {
        let inputs = document.querySelectorAll('.input-field-admin, .textInputAdmin');
        inputs.forEach(input => {
            input.disabled = isApproved;
        });
    }


    function addTabClickListener(tabElement, contentGenerator) {
        tabElement.onclick = function () {
            if (!this.classList.contains('active-tab')) {
                // Re-fetch data when switching tabs
                fetch('/get_sighting/' + currentSightingData.id_meldung)
                    .then(response => {
                        if (!response.ok) throw new Error('Network response was not ok');
                        return response.json();
                    })
                    .then(updatedData => {
                        currentSightingData = updatedData; // Update the global data variable
                        document.getElementById('tab-content').innerHTML = contentGenerator(updatedData);
                        setActiveTab(this);

                        // Disable inputs if the sighting has been approved
                        let isApproved = document.querySelector(`[data-report-id="${updatedData.id_meldung}"]`).getAttribute('data-approved') === 'true';
                        disableInputsIfApproved(isApproved);

                        if (contentGenerator === generateLocationInfo) {
                            initiateMap(updatedData);
                        }
                    })
                    .catch(error => console.error('Error:', error));
            }
        };
    }


    function clearTabClickListeners() {
        let tabGeneralInfo = document.getElementById('tab-general-info');
        let tabLocationInfo = document.getElementById('tab-location-info');

        tabGeneralInfo.onclick = null;
        tabLocationInfo.onclick = null;
    }


<<<<<<< HEAD
=======

    function initiateMap(data) {
        setTimeout(function () {
            let lat = parseFloat(data.latitude.replace(',', '.'));
            let lng = parseFloat(data.longitude.replace(',', '.'));
            let map = L.map('map').setView([lat, lng], 13);

            L.tileLayer('https://{s}.tile.openstreetmap.org/{z}/{x}/{y}.png', {
                maxZoom: 18,
                tileSize: 512,
                zoomOffset: -1
            }).addTo(map);

            // Custom marker icon configuration
            var customIcon = L.icon({
                iconUrl: "{{ url_for('static', filename='images/map/marker-icon.png') }}",
                iconSize: [25, 41],     // Size of the icon
                iconAnchor: [12, 41],   // Point of the icon which will correspond to marker's location
                popupAnchor: [1, -34]   // Point from which the popup should open relative to the iconAnchor
            });

            let marker = L.marker([lat, lng], { icon: customIcon }).addTo(map);

            // Add popup with address details
            let popupContent = `
                <div class="popup-content">
                    <h2>${lat}, ${lng}</h2>
                    <ul class="popup-list">
                        ${data.strasse ? `<li><strong>Straße:</strong> ${data.strasse}</li>` : ''}
                        ${data.plz ? `<li><strong>Postleitzahl:</strong> ${data.plz}</li>` : ''}
                        ${data.ort ? `<li><strong>Ort:</strong> ${data.ort}</li>` : ''}
                        ${data.kreis ? `<li><strong>Region:</strong> ${data.kreis}</li>` : ''}
                        ${data.land ? `<li><strong>Land:</strong> ${data.land}</li>` : ''}
                    </ul>
                </div>
            `;
            marker.bindPopup(popupContent);

            // Redraw tiles after the modal is shown
            map.invalidateSize();
        }, 0);
    }

>>>>>>> e40c2e62
    function changeGenderCount(id, type, newCount) {
        fetch(`/change_mantis_count/${id}`, {
            method: 'POST',
            body: new URLSearchParams({ type: type, new_count: newCount }),
            headers: { 'Content-Type': 'application/x-www-form-urlencoded' }
        })
            .then(response => response.json())
            .then(data => {
                if (data.success) {
                } else {
                    console.error('Failed to change count:', data.error);
                }
            });
    }


    function changeMetaData(id, type, newContent) {
        fetch(`/change_mantis_meta_data/${id}`, {

            method: 'POST',
            body: new URLSearchParams({ id: id, type: type, new_data: newContent }),
            headers: { 'Content-Type': 'application/x-www-form-urlencoded' }
        })
            .then(response => response.json())
            .then(data => {
                if (data.success) {
                } else {
                    console.error('Failed to change metadata:', data.error);
                }
            });
    }

    function setActiveTab(tab) {
        // Remove 'active' class from all tabs
        let tabs = [document.getElementById('tab-general-info'), document.getElementById('tab-location-info')];
        tabs.forEach(t => t.classList.remove('active-tab'));
        // Add 'active' class to the selected tab
        tab.classList.add('active-tab');
    }



    function openImageModal(imageUrl) {
        document.body.style.overflow = 'hidden';
        document.getElementById('modalImage').src = imageUrl;
        document.getElementById('imageModal').style.display = 'block';
    }

    function closeImageModal() {
        document.getElementById('imageModal').style.display = 'none';
        document.body.style.overflow = 'auto';
    }

    function openImageNewTab() {
        let modalImage = document.getElementById('modalImage');
        window.open(modalImage.src, '_blank');
    }

    function generateGeneralInfo(data) {
        let mantis_types = ['Männchen', 'Weibchen', 'Nymphe', 'Oothek', 'Andere', 'Anzahl'];
        let gender_counts = [data.art_m, data.art_w, data.art_n, data.art_o, data.art_f, data.tiere];

        let html = `<div class="h-full overflow-y-auto">
                        <div class="flex flex-wrap -mx-4 overflow-hidden">
                            <div class="w-full px-4 my-4 overflow-hidden lg:w-1/2">
                                <div class="p-6 bg-white rounded-lg shadow-md">
                                    <div class="grid grid-cols-2 gap-4">
                                        ${mantis_types.map((type, i) => `
                                            <div>
                                                <label for="mantis-count-${type}" class="block text-sm font-medium text-gray-700">${type}</label>
                                                <input id="mantis-count-${type}" type="number" min="0"
                                                value="${gender_counts[i]}"
                                                onchange="changeGenderCount(${data.id_meldung}, '${type}', this.value)"
                                                class="w-full input-field-admin" >
                                            </div>
                                        `).join('')}
                                    </div>
                                </div>
                            </div>
                            <div class="w-full px-4 my-4 overflow-hidden lg:w-1/2">
                                <div class="p-6 space-y-4 bg-white rounded-lg shadow-md">
                                    <p><strong>Report ID:</strong> ${data.id_meldung}</p>
                                    <p><strong>Date Reported:</strong> ${data.dat_meld.replace(/\d{2}:\d{2}:\d{2} GMT/, '')}</p>
                                    <div class="bg-gray-100 rounded-lg">
                                        <p class="font-semibold">User Info:</p>
                                        <p><strong>Name:</strong> ${data.user_name}</p>
                                        <p><strong>Email:</strong> ${data.user_kontakt}</p>
                                        <p><strong>User ID:</strong> ${data.user_id.length > 15 ? data.user_id.substring(0, 12) + '...' : data.user_id}</p>
                                        <p><strong>Role:</strong> ${data.user_rolle}</p>
                                    </div>
                                </div>
                            </div>
                        </div>
                        <div class="p-6 mt-6 bg-white rounded-lg shadow-md">
                            <p class="font-semibold">Kommentar (Melder):</p>
                            <div class="p-3 mt-2 overflow-auto bg-gray-100 rounded-lg" style="max-height: 150px;">${data.anm_melder.replace(/\n/g, '<br />')}</div>
                        </div>

                        <div class="p-6 mt-6 bg-white rounded-lg shadow-md">
                            <div class="grid grid-cols-1 gap-4">
                                <div>
                                    <p class="font-semibold">Fundortquelle:</p>
                                    <input type="text" class="w-full mt-1 input-field-admin"
                                    name="fo_quelle"
                                    onchange="changeMetaData(${data.id_meldung},'fo_quelle', this.value)"
                                    value=${data.fo_quelle}>
                                </div>

                                <div>
                                    <p class="font-semibold">Amt:</p>
                                    <input type="text" class="w-full mt-1 input-field-admin"
                                            name="amt"
                                            onchange="changeMetaData(${data.id_meldung},'amt', this.value)"
                                            ${"value='" + (data.amt || "") + "'"}>
                                </div>

                                <div>
                                    <p class="font-semibold">Messtischblatt:</p>
                                    <a href="${'https://susudata.de/messtisch/tk25.html?lat=' + (data.latitude) + '&lng=' + (data.longitude) + '&zoom=15&marker=Fundort'}" target="_blank" class="text-blue-500 underline">Karte</a>
                                    <input type="text" class="w-full mt-1 input-field-admin"
                                            name="mtb"
                                            onchange="changeMetaData(${data.id_meldung},'mtb', this.value)"
                                            ${"value='" + (data.mtb || "") + "'"}>
                                </div>

<<<<<<< HEAD
                                <div>
                                    <p class="mb-2 font-semibold">Kommentar (Reviewer):</p>
                                    <div class="px-3 py-2 mr-3 overflow-auto bg-gray-100 rounded-lg details-text" style="max-height: 150px;">
                                         <textarea class="w-full h-full bg-transparent border-none outline-none resize-none textInputAdmin"
                                                   name="anm_bearbeiter"
                                                   onchange="changeMetaData(${data.id_meldung},'anm_bearbeiter', this.value)"
                                                   >${data.anm_bearbeiter || ""}</textarea>
           
=======
                            <div>
                                <p class="mb-2 font-semibold">Kommentar (Reviewer):</p>
                                <div class="relative">
                                    <textarea class="w-full h-32 p-3 pr-20 overflow-y-auto bg-gray-100 rounded-lg resize-none textInputAdmin focus:outline-none focus:ring-2 focus:ring-green-500"
                                            name="anm_bearbeiter"
                                            maxlength="500"
                                            onchange="changeMetaData(${data.id_meldung},'anm_bearbeiter', this.value)"
                                            >${data.anm_bearbeiter || ""}</textarea>
>>>>>>> e40c2e62
                                </div>
                            </div>
                        </div>`;

        return html;
    }

    function generateLocationInfo(data) {
<<<<<<< HEAD
        return `<div class="h-full bg-white rounded-lg">
                <!-- Map Container with Larger Focus -->
                <div class="relative h-full">
                    <div id="map" class="w-full h-full rounded-lg shadow-inner"></div>
                    <!-- Floating Controls Panel -->
                    <div class="absolute max-w-sm p-4 rounded-lg shadow-lg top-4 right-4 bg-white/95 backdrop-blur-sm" style="z-index: 1000;">
                        <div class="mb-4">
                            <p class="mb-1 text-sm font-medium text-gray-700">Adresse</p>
                            <p class="text-sm text-gray-600">${data.strasse}, ${data.plz} ${data.ort}, ${data.land}</p>
=======
        return `<div class="p-6 bg-white rounded-lg shadow-md">
                    <p><strong>Report ID: </strong> ${data.id_meldung}</p>
                    <p><strong>Adresse:</strong> ${data.strasse}, ${data.plz} ${data.ort}, ${data.land}</p>
                    <div id="map" class="mt-4 overflow-hidden rounded-lg" style="height: 350px; width: 100%;"></div>
                    <div class="grid grid-cols-2 gap-4 mt-4">
                        <div>
                            <p class="font-semibold">Latitude:</p>
                            <input type="text" class="w-full mt-1 input-field-admin"
                                   name="latitude"
                                   onchange="changeMetaData(${data.id_meldung},'latitude', this.value)"
                                   ${"value='" + (data.latitude || "") + "'"}>
>>>>>>> e40c2e62
                        </div>
                        
                        <div class="grid grid-cols-2 gap-3 mb-4">
                            <div>
                                <label class="block mb-1 text-xs font-medium text-gray-700">Latitude</label>
                                <input type="text" 
                                    class="w-full px-2 py-1 text-sm border-gray-200 rounded-md focus:ring-2 focus:ring-green-500 focus:border-transparent input-field-admin"
                                    name="latitude"
                                    onchange="changeMetaData(${data.id_meldung},'latitude', this.value)"
                                    value="${data.latitude || ''}">
                            </div>
                            <div>
                                <label class="block mb-1 text-xs font-medium text-gray-700">Longitude</label>
                                <input type="text" 
                                    class="w-full px-2 py-1 text-sm border-gray-200 rounded-md focus:ring-2 focus:ring-green-500 focus:border-transparent input-field-admin"
                                    name="longitude"
                                    onchange="changeMetaData(${data.id_meldung},'longitude', this.value)"
                                    value="${data.longitude || ''}">
                            </div>
                        </div>

                        <!-- Map Controls -->
                        <div class="flex flex-col space-y-2">
                            <button onclick="toggleMarkerPlacement()" 
                                class="flex items-center justify-center w-full px-3 py-2 text-sm font-medium text-green-700 transition-colors duration-200 bg-green-100 rounded-md hover:bg-green-200 focus:outline-none focus:ring-2 focus:ring-green-500 focus:ring-offset-2"
                                id="markerPlacementBtn">
                                <svg class="w-4 h-4 mr-2" fill="none" stroke="currentColor" viewBox="0 0 24 24">
                                    <path stroke-linecap="round" stroke-linejoin="round" stroke-width="2" 
                                        d="M17.657 16.657L13.414 20.9a1.998 1.998 0 01-2.827 0l-4.244-4.243a8 8 0 1111.314 0z"/>
                                    <path stroke-linecap="round" stroke-linejoin="round" stroke-width="2" 
                                        d="M15 11a3 3 0 11-6 0 3 3 0 016 0z"/>
                                </svg>
                                Marker platzieren
                            </button>
                            <button onclick="resetMarker(${data.latitude}, ${data.longitude})" 
                                class="flex items-center justify-center w-full px-3 py-2 text-sm font-medium text-gray-700 transition-colors duration-200 bg-gray-100 rounded-md hover:bg-gray-200 focus:outline-none focus:ring-2 focus:ring-gray-400 focus:ring-offset-2">
                                <svg class="w-4 h-4 mr-2" fill="none" stroke="currentColor" viewBox="0 0 24 24">
                                    <path stroke-linecap="round" stroke-linejoin="round" stroke-width="2" 
                                        d="M4 4v5h.582m15.356 2A8.001 8.001 0 004.582 9m0 0H9m11 11v-5h-.581m0 0a8.003 8.003 0 01-15.357-2m15.357 2H15"/>
                                </svg>
                                Position zurücksetzen
                            </button>
                        </div>
                    </div>
                </div>
            </div>`;
    }

    function toggleMarkerPlacement() {
        const btn = document.getElementById('markerPlacementBtn');
        const isActive = btn.classList.contains('bg-green-600');

        if (!isActive) {
            btn.classList.remove('bg-green-100', 'text-green-700');
            btn.classList.add('bg-green-600', 'text-white');
            map.on('click', onMapClick);
            map.getContainer().style.cursor = 'crosshair';
        } else {
            btn.classList.add('bg-green-100', 'text-green-700');
            btn.classList.remove('bg-green-600', 'text-white');
            map.off('click', onMapClick);
            map.getContainer().style.cursor = '';
        }
    }

    function onMapClick(e) {
        const lat = e.latlng.lat.toFixed(6);
        const lng = e.latlng.lng.toFixed(6);

        if (marker) {
            marker.setLatLng(e.latlng);
        } else {
            marker = L.marker(e.latlng, {
                pane: 'markerPane'
            }).addTo(map);
        }

        document.querySelector('input[name="latitude"]').value = lat;
        document.querySelector('input[name="longitude"]').value = lng;

        changeMetaData(currentSightingId, 'latitude', lat);
        changeMetaData(currentSightingId, 'longitude', lng);
    }

    function resetMarker(originalLat, originalLng) {
        const latLng = L.latLng(originalLat, originalLng);

        if (marker) {
            marker.setLatLng(latLng);
            map.setView(latLng, 13);
        }

        document.querySelector('input[name="latitude"]').value = originalLat;
        document.querySelector('input[name="longitude"]').value = originalLng;

        changeMetaData(currentSightingId, 'latitude', originalLat);
        changeMetaData(currentSightingId, 'longitude', originalLng);
    }

    function initiateMap(data) {
        setTimeout(function () {
            let lat = parseFloat(data.latitude.replace(',', '.'));
            let lng = parseFloat(data.longitude.replace(',', '.'));
            currentSightingId = data.id_meldung;

            map = L.map('map', {
                zoomControl: false
            }).setView([lat, lng], 13);

            // Create custom panes with proper z-indexing
            map.createPane('tilePane');
            map.getPane('tilePane').style.zIndex = 200;

            map.createPane('markerPane');
            map.getPane('markerPane').style.zIndex = 400;

            map.createPane('popupPane');
            map.getPane('popupPane').style.zIndex = 600;

            // Add tile layer to tile pane
            L.tileLayer('https://{s}.tile.openstreetmap.org/{z}/{x}/{y}.png', {
                maxZoom: 19,
                tileSize: 512,
                zoomOffset: -1,
                attribution: '© OpenStreetMap contributors',
                pane: 'tilePane'
            }).addTo(map);

            // Add marker to marker pane
            marker = L.marker([lat, lng], {
                pane: 'markerPane'
            }).addTo(map);

            // Add popup with address details
            let popupContent = `
                <div class="popup-content">
                    <h2>${lat}, ${lng}</h2>
                    <ul class="popup-list">
                        ${data.strasse ? `<li><strong>Straße:</strong> ${data.strasse}</li>` : ''}
                        ${data.plz ? `<li><strong>Postleitzahl:</strong> ${data.plz}</li>` : ''}
                        ${data.ort ? `<li><strong>Ort:</strong> ${data.ort}</li>` : ''}
                        ${data.kreis ? `<li><strong>Region:</strong> ${data.kreis}</li>` : ''}
                        ${data.land ? `<li><strong>Land:</strong> ${data.land}</li>` : ''}
                    </ul>
                </div>
            `;
            marker.bindPopup(popupContent);

            // Add zoom control to bottom right
            L.control.zoom({
                position: 'bottomright'
            }).addTo(map);

            map.invalidateSize();
        }, 0);
    }

    function closeModal() {
        // Hide modal
        document.body.style.overflow = 'auto';
        document.getElementById('modal').classList.add('hidden');
        clearTabClickListeners(); // Clear listeners when the modal is closed
    }

    // Function to delete a sighting
    function deleteSighting(id) {
        let confirmDelete = confirm('Sind Sie sicher, dass Sie die Meldung löschen möchten?');
        if (confirmDelete) {
            fetch('/delete_sighting/' + id, { method: 'POST' })
                .then(response => response.json())
                .then(data => {
                    removeCardFromView(id);
                })
                .catch(error => console.error('Error:', error));
        }
    }

    // Function to undo a delete
    function undoDelete(id) {
        let confirmUndo = confirm('Sind Sie sicher, dass Sie die Löschung der Meldung rückgängig machen möchten?');
        if (confirmUndo) {
            fetch('/undelete_sighting/' + id, { method: 'POST' })
                .then(response => response.json())
                .then(data => {
                    removeCardFromView(id);
                })
                .catch(error => console.error('Error:', error));
        }
    }

    function removeCardFromView(id) {
        let card = document.querySelector(`[data-report-id="${id}"]`);
        let followingCards = Array.from(document.querySelectorAll(`[data-report-id]`)).slice(Array.from(document.querySelectorAll(`[data-report-id]`)).indexOf(card) + 1);

        card.classList.add('fade-out');

        // Allow animation to complete before removing the card
        setTimeout(function () {
            card.remove();
            // add slide in animation to following cards
            followingCards.forEach((followingCard) => {
                followingCard.classList.add('slide-in');
                setTimeout(() => {
                    followingCard.classList.remove('slide-in');
                }, 500);
            });

            // Adjust the footer position after the card is removed
            adjustFooterPosition();

            // Check if all cards have been removed
            checkAllCardsRemoved();

        }, 500); // matches the duration of the fade-out animation
    }

    function checkAllCardsRemoved() {
        const reportContainer = document.getElementById('reportContainer');
        if (reportContainer.children.length === 0) {
            // All cards have been removed, reload the page
            location.reload();
        }
    }

    function exportData(exportType) {
        var exportButton = document.getElementById("dropdownExportButton");
        var originalContent = exportButton.innerHTML;

        // Add loading animation to the button
        exportButton.innerHTML = '<svg class="w-5 h-5 mx-auto text-gray-100 animate-spin" xmlns="http://www.w3.org/2000/svg" fill="none" viewBox="0 0 24 24"><circle class="opacity-25" cx="12" cy="12" r="10" stroke="currentColor" stroke-width="4"></circle><path class="opacity-75" fill="currentColor" d="M4 12a8 8 0 018-8V0C5.373 0 0 5.373 0 12h4zm2 5.291A7.962 7.962 0 014 12H0c0 3.042 1.135 5.824 3 7.938l3-2.647z"></path></svg>';
        exportButton.disabled = true;

        // Get current search parameters from the URL
        const urlParams = new URLSearchParams(window.location.search);
        
        // Build the export URL with all current parameters
        let exportUrl = '/admin/export/xlsx/' + exportType + '?';
        const params = new URLSearchParams();
        
        // Always include these parameters if they exist in the current URL
        const paramsToCopy = [
            'statusInput',
            'typeInput',
            'q',
            'search_type',
            'dateFrom',
            'dateTo'
        ];
        
        paramsToCopy.forEach(param => {
            const value = urlParams.get(param);
            if (value !== null) {
                params.append(param, value);
            }
        });
        
        exportUrl += params.toString();

        fetch(exportUrl)
            .then(response => {
                if (!response.ok) {
                    throw new Error('Network response was not ok');
                }
                return response.blob();
            })
            .then(blob => {
                const url = window.URL.createObjectURL(blob);
                const a = document.createElement('a');
                a.style.display = 'none';
                a.href = url;
                a.download = 'export_' + exportType + '.xlsx';
                document.body.appendChild(a);
                a.click();
                window.URL.revokeObjectURL(url);
            })
            .catch(error => {
                console.error('Error:', error);
                alert('An error occurred during export. Please try again.');
            })
            .finally(() => {
                // Reset button state
                exportButton.innerHTML = originalContent;
                exportButton.disabled = false;
            });
    }
</script>


{% endblock content %}<|MERGE_RESOLUTION|>--- conflicted
+++ resolved
@@ -60,14 +60,9 @@
     <div class="flex flex-wrap items-center justify-between mb-5 md:space-x-6 lg:space-x-8 xl:space-x-4">
         <div class="flex flex-wrap items-center w-full space-x-4 md:space-x-0 md:space-y-4 md:flex-col md:w-auto">
             <!-- Filter button -->
-<<<<<<< HEAD
             <button id="filterDropdownButton" data-dropdown-toggle="filterDropdown"
                 data-dropdown-ignore-click-outside-class="datepicker"
                 class="flex items-center justify-center w-full px-4 py-2 mb-2 text-sm font-medium text-gray-900 bg-white border border-gray-200 rounded-lg md:w-auto md:mb-0 focus:outline-none hover:bg-gray-100 hover:text-primary-700 focus:z-10 focus:ring-4 focus:ring-gray-200"
-=======
-            <button id="filterDropdownButton" data-dropdown-toggle="filterDropdown" data-dropdown-ignore-click-outside-class="datepicker"
-                class="flex items-center justify-center w-full px-4 py-2 mb-2 text-sm font-medium text-gray-900 bg-white border border-gray-200 rounded-lg md:w-auto md:mb-0 focus:outline-none hover:bg-gray-100 focus:z-10 focus:ring-4 focus:ring-gray-200"
->>>>>>> e40c2e62
                 type="button">
                 <svg xmlns="http://www.w3.org/2000/svg" aria-hidden="true" class="w-4 h-4 mr-2 text-gray-400"
                     viewbox="0 0 20 20" fill="currentColor">
@@ -283,13 +278,8 @@
             <div class="flex items-center w-full space-x-4 md:w-auto">
                 <!-- Dropdown button -->
                 <button id="dropdownExportButton" data-dropdown-toggle="dropdown"
-<<<<<<< HEAD
                     class="flex items-center justify-center flex-grow px-4 py-2 text-sm font-medium text-gray-100 bg-green-600 border border-green-400 rounded-lg focus:outline-none hover:bg-green-600 hover:text-primary-700 focus:z-10 focus:ring-4 focus:ring-gray-200">
                     <svg class="w-4 h-4 mr-2" xmlns="http://www.w3.org/2000/svg" fill="none" viewBox="0 0 24 24"
-=======
-                    class="flex items-center justify-center flex-grow px-4 py-2 text-sm font-medium text-gray-100 bg-green-600 border border-green-400 rounded-lg focus:outline-none hover:bg-green-600 focus:z-10 focus:ring-4 focus:ring-gray-200">
-                    <svg class="w-4 h-4 mr-2" xmlns="http://www.w3.org/2000/svg" fill="none" viewbox="0 0 24 24"
->>>>>>> e40c2e62
                         stroke-width="2" stroke="currentColor" aria-hidden="true">
                         <path stroke-linecap="round" stroke-linejoin="round"
                             d="M3 16.5v2.25A2.25 2.25 0 005.25 21h13.5A2.25 2.25 0 0021 18.75V16.5m-13.5-9L12 3m0 0l4.5 4.5M12 3v13.5" />
@@ -301,14 +291,8 @@
                 <div id="dropdown" class="z-10 hidden bg-white divide-y divide-gray-100 rounded-lg shadow w-44 ">
                     <ul class="py-2 text-sm text-gray-700 " aria-labelledby="dropdownExportButton">
                         <li>
-<<<<<<< HEAD
-                            <button onclick="exportData('all')"
-                                class="block w-full px-4 py-2 text-left hover:bg-gray-200 ">
-                                Export All Data
-=======
                             <button onclick="exportData('all')" class="block w-full px-4 py-2 text-left hover:bg-gray-200 ">
                                 Export alle Meldungen
->>>>>>> e40c2e62
                             </button>
                         </li>
                         <li>
@@ -868,8 +852,6 @@
     }
 
 
-<<<<<<< HEAD
-=======
 
     function initiateMap(data) {
         setTimeout(function () {
@@ -913,7 +895,6 @@
         }, 0);
     }
 
->>>>>>> e40c2e62
     function changeGenderCount(id, type, newCount) {
         fetch(`/change_mantis_count/${id}`, {
             method: 'POST',
@@ -1039,7 +1020,6 @@
                                             ${"value='" + (data.mtb || "") + "'"}>
                                 </div>
 
-<<<<<<< HEAD
                                 <div>
                                     <p class="mb-2 font-semibold">Kommentar (Reviewer):</p>
                                     <div class="px-3 py-2 mr-3 overflow-auto bg-gray-100 rounded-lg details-text" style="max-height: 150px;">
@@ -1048,16 +1028,6 @@
                                                    onchange="changeMetaData(${data.id_meldung},'anm_bearbeiter', this.value)"
                                                    >${data.anm_bearbeiter || ""}</textarea>
            
-=======
-                            <div>
-                                <p class="mb-2 font-semibold">Kommentar (Reviewer):</p>
-                                <div class="relative">
-                                    <textarea class="w-full h-32 p-3 pr-20 overflow-y-auto bg-gray-100 rounded-lg resize-none textInputAdmin focus:outline-none focus:ring-2 focus:ring-green-500"
-                                            name="anm_bearbeiter"
-                                            maxlength="500"
-                                            onchange="changeMetaData(${data.id_meldung},'anm_bearbeiter', this.value)"
-                                            >${data.anm_bearbeiter || ""}</textarea>
->>>>>>> e40c2e62
                                 </div>
                             </div>
                         </div>`;
@@ -1066,7 +1036,6 @@
     }
 
     function generateLocationInfo(data) {
-<<<<<<< HEAD
         return `<div class="h-full bg-white rounded-lg">
                 <!-- Map Container with Larger Focus -->
                 <div class="relative h-full">
@@ -1076,19 +1045,6 @@
                         <div class="mb-4">
                             <p class="mb-1 text-sm font-medium text-gray-700">Adresse</p>
                             <p class="text-sm text-gray-600">${data.strasse}, ${data.plz} ${data.ort}, ${data.land}</p>
-=======
-        return `<div class="p-6 bg-white rounded-lg shadow-md">
-                    <p><strong>Report ID: </strong> ${data.id_meldung}</p>
-                    <p><strong>Adresse:</strong> ${data.strasse}, ${data.plz} ${data.ort}, ${data.land}</p>
-                    <div id="map" class="mt-4 overflow-hidden rounded-lg" style="height: 350px; width: 100%;"></div>
-                    <div class="grid grid-cols-2 gap-4 mt-4">
-                        <div>
-                            <p class="font-semibold">Latitude:</p>
-                            <input type="text" class="w-full mt-1 input-field-admin"
-                                   name="latitude"
-                                   onchange="changeMetaData(${data.id_meldung},'latitude', this.value)"
-                                   ${"value='" + (data.latitude || "") + "'"}>
->>>>>>> e40c2e62
                         </div>
                         
                         <div class="grid grid-cols-2 gap-3 mb-4">
