{% extends "layout.html" %}
{% block title %} Admin Panel {% endblock title%}
{% block text %} {{user_name}} {% endblock text %}
{% from "macro.html" import render_pagination %}
{% block head %}
<link rel="stylesheet" href="{{ url_for('static', filename='css/leaflet.css')}}" />
<link rel="stylesheet" href="{{ url_for('static', filename='css/cluster/MarkerCluster.Default.css')}}" />
<link rel="stylesheet" href="{{ url_for('static', filename='css/cluster/MarkerCluster.css')}}" />
<link rel="stylesheet" href="{{ url_for('static', filename='css/currentLocation/L.Control.Locate.min.css')}}" />
<script src="{{ url_for('static', filename='js/leaflet.js')}}"></script>
<script src="{{ url_for('static', filename='js/esri-leaflet.js')}}"></script>
<script src="{{ url_for('static', filename='js/esri-leaflet-vector.js')}}"></script>
<script src="{{ url_for('static', filename='js/exif-js.js')}}" defer></script>
<script src="{{url_for('static', filename='js/cluster/leaflet.markercluster.js')}}"></script>
<script src="{{url_for('static', filename='js/currentLocation/L.Control.Locate.min.js')}}"></script>
{% endblock %}
{% block content %}
<script src="{{ url_for('static', filename='js/flow/flowbite.min.js')}}" defer></script>



<div class="container px-4 mx-auto my-10 md:px-12">

    {% with messages = get_flashed_messages(with_categories=true) %}
    {% if messages %}
      {% for category, message in messages %}
        {% if category == 'error' %}
          <div class="flex items-center justify-between p-4 mb-4 text-red-700 bg-red-100 border-l-4 border-red-500 rounded-md" role="alert" id="errorAlert">
            <div>
              <strong class="font-bold">Error!</strong>
              <span class="block sm:inline">{{ message }}</span>
            </div>
            <button onclick="document.getElementById('errorAlert').style.display='none'" class="text-red-700 hover:text-red-900">
              <svg class="w-6 h-6 fill-current" role="button" xmlns="http://www.w3.org/2000/svg" viewBox="0 0 20 20"><title>Close</title><path d="M14.348 14.849a1.2 1.2 0 0 1-1.697 0L10 11.819l-2.651 3.029a1.2 1.2 0 1 1-1.697-1.697l2.758-3.15-2.759-3.152a1.2 1.2 0 1 1 1.697-1.697L10 8.183l2.651-3.031a1.2 1.2 0 1 1 1.697 1.697l-2.758 3.152 2.758 3.15a1.2 1.2 0 0 1 0 1.698z"></path></svg>
            </button>
          </div>
          {% endif %}
	  {% if category == 'info' %}
          <div class="flex items-center justify-between p-4 mb-4 text-red-700 bg-red-100 border-l-4 border-red-500 rounded-md" role="alert" id="errorAlert">
            <div>
              <strong class="font-bold">Info: </strong>
              <span class="block sm:inline">{{ message | safe}}</span>
            </div>
            <button onclick="document.getElementById('errorAlert').style.display='none'" class="text-red-700 hover:text-red-900">
              <svg class="w-6 h-6 fill-current" role="button" xmlns="http://www.w3.org/2000/svg" viewBox="0 0 20 20"><title>Close</title><path d="M14.348 14.849a1.2 1.2 0 0 1-1.697 0L10 11.819l-2.651 3.029a1.2 1.2 0 1 1-1.697-1.697l2.758-3.15-2.759-3.152a1.2 1.2 0 1 1 1.697-1.697L10 8.183l2.651-3.031a1.2 1.2 0 1 1 1.697 1.697l-2.758 3.152 2.758 3.15a1.2 1.2 0 0 1 0 1.698z"></path></svg>
            </button>
          </div>
        {% endif %}
      {% endfor %}
    {% endif %}
  {% endwith %}
  
    <div class="flex flex-wrap items-center justify-between mb-5 md:space-x-6 lg:space-x-8 xl:space-x-4">
        <div class="flex flex-wrap items-center w-full space-x-4 md:space-x-0 md:space-y-4 md:flex-col md:w-auto">
            <!-- Filter button -->
            <button id="filterDropdownButton" data-dropdown-toggle="filterDropdown"
                class="flex items-center justify-center w-full px-4 py-2 mb-2 text-sm font-medium text-gray-900 bg-white border border-gray-200 rounded-lg md:w-auto md:mb-0 focus:outline-none hover:bg-gray-100 hover:text-primary-700 focus:z-10 focus:ring-4 focus:ring-gray-200"
                type="button">
                <svg xmlns="http://www.w3.org/2000/svg" aria-hidden="true" class="w-4 h-4 mr-2 text-gray-400"
                    viewbox="0 0 20 20" fill="currentColor">
                    <path fill-rule="evenodd"
                        d="M3 3a1 1 0 011-1h12a1 1 0 011 1v3a1 1 0 01-.293.707L12 11.414V15a1 1 0 01-.293.707l-2 2A1 1 0 018 17v-5.586L3.293 6.707A1 1 0 013 6V3z"
                        clip-rule="evenodd" />
                </svg>
                Filter
                <svg class="-mr-1 ml-1.5 w-5 h-5" fill="currentColor" viewbox="0 0 20 20" xmlns="http://www.w3.org/2000/svg"
                    aria-hidden="true">
                    <path clip-rule="evenodd" fill-rule="evenodd"
                        d="M5.293 7.293a1 1 0 011.414 0L10 10.586l3.293-3.293a1 1 0 111.414 1.414l-4 4a1 1 0 01-1.414 0l-4-4a1 1 0 010-1.414z" />
                </svg>
            </button>
    
            <div id="filterDropdown" class="z-10 hidden w-64 p-4 space-y-3 bg-white divide-y divide-gray-100 rounded-lg shadow-lg sm:w-80">
                <form action="{{ url_for('admin.reviewer', usrid=session['user_id']) }}" method="GET" class="space-y-3">
                    <div class="flex space-x-2">
                        <div class="w-1/2 space-y-1">
                            <label for="statusInput" class="block text-sm font-semibold text-left text-gray-700">Status</label>
                            <select id="statusInput" name="statusInput" class="w-full p-2 text-sm rounded-md shadow-sm focus:ring-2 focus:ring-green-500 focus:border-transparent">
                                <option value="all" {% if filters.status=="all" %}selected{% endif %}>Alle</option>
                                <option value="bearbeitet" {% if filters.status=="bearbeitet" %}selected{% endif %}>Bearbeitet</option>
                                <option value="offen" {% if filters.status=="offen" %}selected{% endif %}>Offen</option>
                                <option value="geloescht" {% if filters.status=="geloescht" %}selected{% endif %}>Gelöscht</option>
                            </select>
                        </div>
                        <div class="w-1/2 space-y-1">
                            <label for="typeInput" class="block text-sm font-semibold text-left text-gray-700">Typ</label>
                            <select id="typeInput" name="typeInput" class="w-full p-2 text-sm rounded-md shadow-sm focus:ring-2 focus:ring-green-500 focus:border-transparent">
                                <option value="all" {% if filters.type=="all" %}selected{% endif %}>Alle</option>
                                <option value="maennlich" {% if filters.type=="maennlich" %}selected{% endif %}>Männlich</option>
                                <option value="weiblich" {% if filters.type=="weiblich" %}selected{% endif %}>Weiblich</option>
                                <option value="oothek" {% if filters.type=="oothek" %}selected{% endif %}>Oothek</option>
                                <option value="nymhe" {% if filters.type=="nymhe" %}selected{% endif %}>Nymhe</option>
                                <option value="andere" {% if filters.type=="andere" %}selected{% endif %}>Andere</option>
                                <option value="nicht_bestimmt" {% if filters.type=="nicht_bestimmt" %}selected{% endif %}>Nicht bestimmt</option>
                            </select>
                        </div>
                    </div>
                    <div class="flex items-center space-x-2">
                        <div class="flex-1">
                            <label for="dateFrom" class="block text-sm font-semibold text-gray-700">Datum fund von</label>
                            <input type="date" id="dateFrom" name="dateFrom" value="{{ request.args.get('dateFrom', '') }}" class="w-full p-2 text-sm rounded-md shadow-sm focus:ring-2 focus:ring-green-500 focus:border-transparent">
                        </div>
                        <div class="flex-1">
                            <label for="dateTo" class="block text-sm font-semibold text-gray-700">Datum fund bis</label>
                            <input type="date" id="dateTo" name="dateTo" value="{{ request.args.get('dateTo', '') }}" class="w-full p-2 text-sm rounded-md shadow-sm focus:ring-2 focus:ring-green-500 focus:border-transparent">
                        </div>
                    </div>
<<<<<<< HEAD
                    <div class="flex justify-between mt-4 space-x-4">
                        <button id="clearFilters" type="button" class="flex items-center justify-center w-24 px-2 py-1 text-sm text-red-500 border border-red-500 rounded-md shadow-sm hover:bg-red-50 focus:ring-2 focus:ring-red-500 focus:ring-offset-2 focus:border-transparent">
                            <svg xmlns="http://www.w3.org/2000/svg" fill="none" viewBox="0 0 24 24" stroke="currentColor" class="w-4 h-4 mr-1">
                                <path strokeLinecap="round" strokeLinejoin="round" strokeWidth="2" d="M6 18L18 6M6 6l12 12"></path>
                            </svg>
                            Löschen
                        </button>
                        <button type="submit" class="w-1/2 px-4 py-2 text-white bg-green-500 rounded-md shadow-sm hover:bg-green-600 focus:ring-2 focus:ring-green-500 focus:ring-offset-2 focus:border-transparent">
                            Filtern
                        </button>
                    </div>
                    <input type="hidden" name="q" value="{{ request.args.get('q', '') }}">
                    <input type="hidden" name="sort_order" value="{{ request.args.get('sort_order', '') }}">
                    <input type="hidden" name="search_type" value="{{ request.args.get('search_type', '') }}">
                </form>
            </div>
=======
                </div>
                <div class="space-y-1">
                    <label for="dateFrom" class="block text-sm font-semibold text-gray-700">Datum von</label>
                    <input type="date" id="dateFrom" name="dateFrom" value="{{ request.args.get('dateFrom', '') }}"
                        class="w-full p-2 text-sm rounded-md shadow-sm focus:ring-2 focus:ring-green-500 focus:border-transparent">
                </div>
                <div class="space-y-1">
                    <label for="dateTo" class="block text-sm font-semibold text-gray-700">Datum bis</label>
                    <input type="date" id="dateTo" name="dateTo" value="{{ request.args.get('dateTo', '') }}"
                        class="w-full p-2 text-sm rounded-md shadow-sm focus:ring-2 focus:ring-green-500 focus:border-transparent">
                </div>
                <div class="flex justify-between mt-4 space-x-4">
                    <button id="clearFilters" type="button"
                        class="flex items-center justify-center w-24 px-2 py-1 text-sm text-red-500 border border-red-500 rounded-md shadow-sm hover:bg-red-50 focus:ring-2 focus:ring-red-500 focus:ring-offset-2 focus:border-transparent">
                        <svg xmlns="http://www.w3.org/2000/svg" fill="none" viewBox="0 0 24 24" stroke="currentColor"
                            class="w-4 h-4 mr-1">
                            <path strokeLinecap="round" strokeLinejoin="round" strokeWidth="2" d="M6 18L18 6M6 6l12 12"></path>
                        </svg>
                        Löschen
                    </button>
                    <button type="submit"
                        class="w-1/2 px-4 py-2 text-gray-100 bg-green-500 rounded-md shadow-sm hover:bg-green-600 focus:ring-2 focus:ring-green-500 focus:ring-offset-2 focus:border-transparent">
                        Filtern
                    </button>
                </div>
            
                <input type="hidden" name="q" value="{{ request.args.get('q', '') }}">
                <input type="hidden" name="sort_order" value="{{ request.args.get('sort_order', '') }}">
                <input type="hidden" name="search_type" value="{{ request.args.get('search_type', '') }}">
            </form>
        </div>
>>>>>>> 4c66087a
        
        </div>
    
        <div class="relative flex items-center flex-grow w-full mb-2 rounded-lg shadow-sm md:w-auto md:mb-0">
            <form action="{{ url_for('admin.reviewer', usrid=session['user_id']) }}" method="GET"
                class="flex items-center w-full transition-all duration-300 bg-white rounded-lg focus-within:ring-2 focus-within:ring-green-500">
                <!-- Search Bar -->
                <div class="relative flex-grow">
                    <button type="submit" class="absolute inset-y-0 left-0 flex items-center pl-3">
                        <svg class="w-5 h-5 text-gray-500" xmlns="http://www.w3.org/2000/svg" viewBox="0 0 20 20"
                            fill="currentColor" aria-hidden="true">
                            <path fill-rule="evenodd"
                                d="M8 4a4 4 0 100 8 4 4 0 000-8zM2 8a6 6 0 1110.89 3.476l4.817 4.817a1 1 0 01-1.414 1.414l-4.816-4.816A6 6 0 012 8z"
                                clip-rule="evenodd" />
                        </svg>
                    </button>
                    <input type="text" id="searchInput" name="q" placeholder="Suche nach Meldungen..."
                        value="{{ request.args.get('q', '') }}" maxlength="50"
                        class="w-full h-full py-2 pl-10 pr-4 transition-shadow duration-300 bg-transparent rounded-l-lg search focus:ring-0 focus:border-transparent">
                    <button type="button" onclick="clearSearch()" title="löschen"
                        class="absolute p-1 transform -translate-y-1/2 bg-white rounded-full right-5 top-1/2 hover:bg-gray-200 focus:outline-none">
                        <svg focusable="false" xmlns="http://www.w3.org/2000/svg" viewBox="0 0 24 24" width="16"
                            height="16">
                            <path
                                d="M19 6.41L17.59 5 12 10.59 6.41 5 5 6.41 10.59 12 5 17.59 6.41 19 12 13.41 17.59 19 19 17.59 13.41 12z">
                            </path>
                        </svg>
                    </button>
                </div>
                <!-- Dropdown for search type -->
                <div class="relative">
                    <select id="searchType" name="search_type" onchange="changeInputPattern()"
                        class="block h-full px-4 py-2 leading-tight bg-transparent rounded-r-lg search focus:ring-0 focus:border-transparent">
                        <option value="full_text" {% if search_type=='full_text' %}selected{% endif %}>
                            Text</option>
                        <option value="id" {% if search_type=='id' %}selected{% endif %}>ID</option>
                    </select>
                </div>
                <input type="hidden" name="statusInput" value="{{ request.args.get('statusInput', '') }}">
                <input type="hidden" name="sort_order" value="{{ request.args.get('sort_order', '') }}">
                <input type="hidden" id="hiddenDateFrom" name="dateFrom" value="{{ request.args.get('dateFrom', '') }}">
                <input type="hidden" id="hiddenDateTo" name="dateTo" value="{{ request.args.get('dateTo', '') }}">
                <button type="submit" class="hidden">Suchen</button>
            </form>
        </div>
    
    
    
        <div class="flex items-center w-full space-x-4 md:w-auto">
            <!-- Sortieren Button -->
            <button id="dropdownSortButton" data-dropdown-toggle="sortDropdown"
                class="flex items-center justify-center flex-grow px-4 py-2 text-sm font-medium text-gray-900 bg-white border border-gray-200 rounded-lg focus:outline-none hover:bg-gray-100 hover:text-primary-700 focus:z-10 focus:ring-4 focus:ring-gray-200">
                <span id="sortText">Sortieren...</span>
                <svg class="-mr-1 ml-1.5 w-5 h-5" fill="currentColor" viewbox="0 0 20 20" xmlns="http://www.w3.org/2000/svg"
                    aria-hidden="true">
                    <path clip-rule="evenodd" fill-rule="evenodd"
                        d="M5.293 7.293a1 1 0 011.414 0L10 10.586l3.293-3.293a1 1 0 111.414 1.414l-4 4a1 1 0 01-1.414 0l-4-4a1 1 0 010-1.414z" />
                </svg>
            </button>
    
    
            <!-- Custom Dropdown Menu -->
            <div id="sortDropdown"
                class="z-10 hidden w-48 bg-white divide-y divide-gray-100 rounded-lg shadow ">
                <ul class="py-2 text-sm text-gray-700 " aria-labelledby="dropdownSortButton">
                    <li id="id_asc"
                        class="flex items-center px-4 py-2 hover:bg-gray-100  {% if current_sort_order=="
                        id_asc" %} bg-gray-300 {% endif %}" onclick="setSortOrder('id_asc')">
                        <div class="h-2 w-2 bg-green-500 rounded-full mr-2 {% if current_sort_order!="id_asc" %}
                            bg-transparent {% endif %}"></div>
                        <svg xmlns="http://www.w3.org/2000/svg" width="16" height="16" fill="currentColor"
                            class="mr-2 bi bi-sort-numeric-up" viewBox="0 0 16 16">
                            <!-- SVG paths for Aufsteigend -->
                            <path d="M12.438 1.668V7H11.39V2.684h-.051l-1.211.859v-.969l1.262-.906h1.046z" />
                            <path fill-rule="evenodd"
                                d="M11.36 14.098c-1.137 0-1.708-.657-1.762-1.278h1.004c.058.223.343.45.773.45.824 0 1.164-.829 1.133-1.856h-.059c-.148.39-.57.742-1.261.742-.91 0-1.72-.613-1.72-1.758 0-1.148.848-1.835 1.973-1.835 1.09 0 2.063.636 2.063 2.687 0 1.867-.723 2.848-2.145 2.848zm.062-2.735c.504 0 .933-.336.933-.972 0-.633-.398-1.008-.94-1.008-.52 0-.927.375-.927 1 0 .64.418.98.934.98z" />
                            <path
                                d="M4.5 13.5a.5.5 0 0 1-1 0V3.707L2.354 4.854a.5.5 0 1 1-.708-.708l2-1.999.007-.007a.498.498 0 0 1 .7.006l2 2a.5.5 0 1 1-.707.708L4.5 3.707V13.5z" />
                        </svg>
                        Aufsteigend
                    </li>
                    <li id="id_desc"
                        class="flex items-center px-4 py-2 hover:bg-gray-100  {% if current_sort_order=="
                        id_desc" %} bg-gray-300 {% endif %}" onclick="setSortOrder('id_desc')">
                        <div class="h-2 w-2 bg-green-500 rounded-full mr-2 {% if current_sort_order!="id_desc" %}
                            bg-transparent {% endif %}"></div>
                        <svg xmlns="http://www.w3.org/2000/svg" width="16" height="16" fill="currentColor"
                            class="mr-2 bi bi-sort-numeric-down" viewBox="0 0 16 16">
                            <!-- SVG paths for Absteigend -->
                            <path d="M12.438 1.668V7H11.39V2.684h-.051l-1.211.859v-.969l1.262-.906h1.046z" />
                            <path fill-rule="evenodd"
                                d="M11.36 14.098c-1.137 0-1.708-.657-1.762-1.278h1.004c.058.223.343.45.773.45.824 0 1.164-.829 1.133-1.856h-.059c-.148.39-.57.742-1.261.742-.91 0-1.72-.613-1.72-1.758 0-1.148.848-1.835 1.973-1.835 1.09 0 2.063.636 2.063 2.687 0 1.867-.723 2.848-2.145 2.848zm.062-2.735c.504 0 .933-.336.933-.972 0-.633-.398-1.008-.94-1.008-.52 0-.927.375-.927 1 0 .64.418.98.934.98z" />
                            <path
                                d="M4.5 2.5a.5.5 0 0 0-1 0v9.793l-1.146-1.147a.5.5 0 0 0-.708.708l2 1.999.007.007a.497.497 0 0 0 .7-.006l2-2a.5.5 0 0 0-.707-.708L4.5 12.293V2.5z" />
                        </svg>
                        Absteigend
                    </li>
                </ul>
            </div>
    
            <!-- Hidden actual select for form submission -->
            <select id="sortInput" class="hidden" onchange="updateSortOrder()">
                <option value=""></option>
                <option value="id_asc" {% if current_sort_order=="id_asc" %}selected{% endif %}></option>
                <option value="id_desc" {% if current_sort_order=="id_desc" %}selected{% endif %}></option>
            </select>
    
    
            <div class="flex items-center w-full space-x-4 md:w-auto">
                <!-- Dropdown button -->
                <button id="dropdownExportButton" data-dropdown-toggle="dropdown"
                    class="flex items-center justify-center flex-grow px-4 py-2 text-sm font-medium text-gray-100 bg-green-600 border border-green-400 rounded-lg focus:outline-none hover:bg-green-600 hover:text-primary-700 focus:z-10 focus:ring-4 focus:ring-gray-200">
                    <svg class="w-4 h-4 mr-2" xmlns="http://www.w3.org/2000/svg" fill="none" viewbox="0 0 24 24"
                        stroke-width="2" stroke="currentColor" aria-hidden="true">
                        <path stroke-linecap="round" stroke-linejoin="round"
                            d="M3 16.5v2.25A2.25 2.25 0 005.25 21h13.5A2.25 2.25 0 0021 18.75V16.5m-13.5-9L12 3m0 0l4.5 4.5M12 3v13.5" />
                    </svg>
                    Export
                </button>
    
                <!-- Dropdown menu -->
                <div id="dropdown" class="z-10 hidden bg-white divide-y divide-gray-100 rounded-lg shadow w-44 ">
                    <ul class="py-2 text-sm text-gray-700 " aria-labelledby="dropdownExportButton">
                        <li>
                            <button onclick="exportData('all')" class="block w-full px-4 py-2 text-left hover:bg-gray-100 ">
                                Export All Data
                            </button>
                        </li>
                        <li>
                            <button onclick="exportData('accepted')"
                                class="block w-full px-4 py-2 text-left hover:bg-gray-100 ">
                                Export Accepted Reports
                            </button>
                        </li>
                        <li>
                            <button onclick="exportData('non_accepted')"
                                class="block w-full px-4 py-2 text-left hover:bg-gray-100 ">
                                Export Non-Accepted Reports
                            </button>
                        </li>
                    </ul>
                </div>
            </div>
        </div>
    </div>

    <div class="grid grid-cols-1 gap-6 mb-4 sm:grid-cols-2 lg:grid-cols-3" id="reportContainer">
        {% for sighting in reported_sightings %}
        <div class="mb-4 overflow-hidden transition-shadow duration-200 ease-in-out bg-white rounded-lg shadow-lg hover:shadow-xl report-card"
            data-report-id="{{sighting.id}}" data-approved="{{ 'true' if sighting.dat_bear else 'false' }}"
            data-deleted="{{ 'true' if sighting.deleted else 'false' }}">
            <div class="relative">
                <img loading="lazy" onclick="openImageModal('{{ url_for('admin.report_Img', filename=image_path + "/" + sighting.fundort.ablage) }}')"
                    class="object-cover w-full h-48 transition-transform duration-200 ease-in-out rounded-t-lg cursor-pointer md:h-64 hover:scale-105"
                    src="{{ url_for('admin.report_Img', filename=image_path + "/" + sighting.fundort.ablage)}}"
                    alt="Image not found">
                <div title="{{sighting.ort}}&#13;&#10;Postleitzahl: {{sighting.plz}}&#13;&#10;Kreis: {{sighting.kreis}}&#13;&#10;Land: {{sighting.land}}" class="absolute bottom-0 px-3 py-1 mb-4 ml-4 font-semibold text-gray-800 rounded-full bg-white/80 backdrop-blur-md">{{ sighting.kreis }} | {{ sighting.ort }}</div>
                {% if sighting.deleted %}
                <div class="absolute bottom-0 right-0 px-3 py-1 mb-4 mr-4 font-semibold text-gray-800 rounded-full bg-red-500/80 backdrop-blur-md">Gelöscht
                    <button title="Wiederherstellen" onclick="undoDelete({{sighting.id}})"
                        class="px-2 py-1 ml-2 text-xs font-semibold text-red-500 bg-white rounded-full hover:bg-gray-100 focus:outline-none">
                        <svg xmlns="http://www.w3.org/2000/svg" viewBox="0 0 256 256" id="arrow-u-up-left" class="w-4 h-4 fill-current">
                            <rect width="256" height="256" fill="none"></rect>
                            <polyline fill="none" stroke="currentColor" stroke-linecap="round" stroke-linejoin="round" stroke-width="24" points="80 136 32 88 80 40"></polyline>
                            <path fill="none" stroke="currentColor" stroke-linecap="round" stroke-linejoin="round" stroke-width="24" d="M80,200h88a56,56,0,0,0,56-56v-.00011A55.99988,55.99988,0,0,0,168.00011,88H32"></path>
                        </svg>
                    </button>
                </div>
                {% endif %}
                <span class="absolute inline-block px-2 py-1 font-semibold leading-none tracking-wide text-gray-100 uppercase bg-green-500 rounded-full top-2 left-2">{{ sighting.id }}</span>
            </div>
            <div class="p-4 bg-white rounded-lg">
                <div class="grid grid-cols-1 gap-4 md:grid-cols-2">
                    <div>
                        <p class="text-sm"><strong>Melde-Datum:</strong> {{ sighting.dat_meld }}</p>
                        <p class="text-sm"><strong>Fund-Datum:</strong> {{ sighting.dat_fund_von }}{% if sighting.dat_fund_bis %} - {{ sighting.dat_fund_bis}}{% endif %}</p>
                    </div>
                    {% if sighting.dat_bear %}
                    <div class="text-xs font-semibold text-gray-600 md:text-sm">
                        <div class="mb-2">
                            <p class="mb-1"><strong>Geprüft am:</strong> {{ sighting.dat_bear }}</p>
                            <p><strong>Bearbeitet von:</strong> {{ sighting.approver_username | default('Unknown') }}</p>
                        </div>
                    </div>
                    {% endif %}
                </div>
                
                <div class="flex flex-wrap items-center justify-between mt-3">
                    <div class="flex items-center">
                        <button onclick="openModal({{sighting.id}})" style="min-width: 2 rem;"
                            class="p-1 transition-colors duration-200 rounded focus:outline-none hover:bg-green-200">
                            <img loading="lazy" src="/static/images/svg/edit.svg" alt="Edit"
                                class="w-4 h-4 md:w-5 md:h-5">
                        </button>
                        {% if not sighting.deleted %}
                        <button onclick="deleteSighting({{sighting.id}})"
                            class="p-1 ml-2 transition-colors duration-200 rounded md:ml-4 focus:outline-none hover:bg-red-200"
                            style="min-width: 2 rem;">
                            <img loading="lazy" src="/static/images/svg/delete.svg" alt="Delete"
                                class="w-4 h-4 md:w-5 md:h-5">
                        </button>
                        {% endif %}
                    </div>
                    <div>
                        {% set total = ((sighting.art_m or 0) + (sighting.art_w or 0) +
                        (sighting.art_n or 0) + (sighting.art_o or 0)) | int %}
                        {% if sighting.dat_bear %}
                        <span
                            class="inline-flex items-center px-4 py-2 text-sm font-medium text-gray-800 bg-green-100 rounded-md">
                            Angenommen
                        </span>
                        {% else %}
                        <button onclick="toggleApprove({{sighting.id}})"
                            class="inline-flex items-center px-4 py-2 text-sm font-medium text-gray-100 bg-green-500 rounded-md hover:bg-green-600 focus:outline-none focus:ring-2 focus:ring-offset-2 focus:ring-green-500">
                            Annehmen
                        </button>
                        {% endif %}
                    </div>
                </div>
            </div>
        </div>
        {% endfor %}
    </div>
    
    {{ render_pagination(paginated_sightings, 'admin.reviewer', current_filter_status, current_sort_order, search_query,
    request.args.get('dateFrom', ''), request.args.get('dateTo', '')) }}
    </div>





<div id="imageModal" class="fixed inset-0 z-50 hidden overflow-y-auto" aria-labelledby="imageModalLabel" tabindex="-1"
    title="Um das Bild weiter zu vergrößern klicken sie auf den Button unten">
    <div class="flex items-center justify-center min-h-screen px-4 pt-4 pb-20 text-center sm:block sm:p-0">
        <div id="imageModalBackdrop" class="fixed inset-0 transition-opacity" aria-hidden="true">
            <div class="absolute inset-0 bg-gray-500 opacity-75"></div>
        </div>
        <span class="hidden sm:inline-block sm:align-middle sm:h-screen" aria-hidden="true">&#8203;</span>
        <div
            class="inline-block px-4 pt-5 pb-4 overflow-hidden text-left align-bottom transition-all transform bg-white rounded-lg shadow-xl sm:my-8 sm:align-middle sm:max-w-full sm:w-11/12 md:w-3/4 lg:w-1/2 xl:w-1/3 sm:p-6">
            <div class="flex justify-center mt-2">
                <img loading="lazy" loading="lazy" id="modalImage" class="w-full max-h-[70vh] object-cover" src=""
                    alt="Full Image View">
            </div>
            <div class="mt-5 sm:mt-4 sm:flex sm:flex-row-reverse">
                <button type="button" onclick="closeImageModal()"
                    class="inline-flex justify-center w-full px-4 py-2 mb-2 text-base font-medium text-gray-100 bg-green-600 border border-transparent rounded-md shadow-sm hover:bg-green-700 focus:outline-none focus:ring-2 focus:ring-offset-2 focus:ring-green-500 sm:mb-0 sm:ml-3 sm:w-auto sm:text-sm"
                    title="Schließen Sie das Fenster">
                    Close
                </button>
                <button type="button" onclick="openImageNewTab()"
                    class="inline-flex justify-center w-full px-4 py-2 mb-2 text-base font-medium text-gray-100 bg-green-600 border border-transparent rounded-md shadow-sm hover:bg-green-700 focus:outline-none focus:ring-2 focus:ring-offset-2 focus:ring-green-500 sm:mb-0 sm:ml-3 sm:w-auto sm:text-sm"
                    title="Öffnen Sie das Bild in einem neuen Tab">
                    <svg class="w-[16px] h-[16px] text-gray-100" aria-hidden="true" xmlns="http://www.w3.org/2000/svg"
                        fill="none" viewBox="0 0 18 18">
                        <path stroke="currentColor" stroke-linecap="round" stroke-linejoin="round" stroke-width="2"
                            d="M15 11v4.833A1.166 1.166 0 0 1 13.833 17H2.167A1.167 1.167 0 0 1 1 15.833V4.167A1.166 1.166 0 0 1 2.167 3h4.618m4.447-2H17v5.768M9.111 8.889l7.778-7.778" />
                    </svg>
                </button>
            </div>
            
        </div>
    </div>
</div>




<!-- Modal -->
<div id="modal" class="fixed inset-0 z-10 hidden overflow-y-auto bg-gray-500 bg-opacity-75">
    <div class="flex items-center justify-center min-h-screen">
        <div class="w-full mx-4 bg-white rounded-lg shadow-xl md:max-w-3xl" style="display: flex; flex-direction: column; justify-content: space-between; height: 80%;">
            <div class="flex-grow p-6">
                <!-- Tab Buttons -->
                <div class="flex justify-center mb-4 space-x-2 md:space-x-4">
                    <button
                        class="px-4 py-2 font-semibold text-green-700 bg-green-100 rounded-lg focus:outline-none hover:bg-green-600 hover:text-gray-100"
                        id="tab-general-info">General Information</button>
                    <button
                        class="px-4 py-2 font-semibold text-green-700 bg-green-100 rounded-lg focus:outline-none hover:bg-green-600 hover:text-gray-100"
                        id="tab-location-info">Position auf der Karte</button>
                </div>
                <!-- Tab Content -->
                <div id="tab-content" class="overflow-y-auto" style="max-height: 450px;">
                    <!-- Content will be loaded here -->
                </div>
            </div>
            <!-- Actions -->
            <div class="p-6 bg-gray-100">
                <div class="flex justify-end space-x-2 action-container">
                    <!-- "Bearbeiten" button will be inserted here dynamically -->
                    <button type="button"
                        class="px-4 py-2 font-semibold text-gray-700 bg-gray-200 rounded-lg focus:outline-none hover:bg-gray-300"
                        onclick="closeModal()">Schließen</button>
                </div>
            </div>                
        </div>
    </div>
</div>




<script>
    let map;
    let marker;

    function setSortOrder(value) {
        document.getElementById('sortInput').value = value;
        updateSortOrder();
    }

    function updateURLParams(params) {
        let searchParams = new URLSearchParams(window.location.search);

        for (const [key, value] of Object.entries(params)) {
            searchParams.set(key, value);
        }

        window.location.search = searchParams.toString();
    }


    function updateSortOrder() {
        let sortInput = document.getElementById('sortInput');
        let selectedSortOrder = sortInput.value;
        updateURLParams({ 'sort_order': selectedSortOrder });
    }



    function changeInputPattern() {
        const searchType = document.getElementById('searchType').value;
        const searchInput = document.getElementById('searchInput');

        if (searchType === 'id') {
            searchInput.setAttribute('pattern', '\\d+');
            searchInput.setAttribute('title', 'Es sind nur IDs erlaubt.');
        } else {
            searchInput.removeAttribute('pattern');
            searchInput.removeAttribute('title');
        }
    }

    // Call the function on page load to set the initial pattern
    window.addEventListener('load', (event) => {
        changeInputPattern();
    });

    function changeGender(id) {
        const selectElement = document.getElementById(`gender-${id}`);
        const newGender = selectElement.value;

        fetch(`/change_mantis_gender/${id}`, {
            method: 'POST',
            body: new URLSearchParams({ new_gender: newGender }),
            headers: {
                'Content-Type': 'application/x-www-form-urlencoded',
            },
        })
            .then(response => response.json())
            .then(data => {
                if (data.success) {
                } else {
                    console.error('Failed to change gender:', data.error);
                }
            });
    }

    function clearSearch() {
        document.getElementById('searchInput').value = '';
        document.getElementById('searchInput').form.submit();
    }

    document.addEventListener('DOMContentLoaded', function () {
        document.getElementById('imageModalBackdrop').addEventListener('click', closeImageModal);
    });

    document.addEventListener("DOMContentLoaded", function () {
        const clearFiltersButton = document.getElementById("clearFilters");

        clearFiltersButton.addEventListener("click", function () {
            const statusInput = document.getElementById("statusInput");
            const dateFromInput = document.getElementById("dateFrom");
            const dateToInput = document.getElementById("dateTo");
            const typeInput = document.getElementById("typeInput");

            statusInput.value = "all";
            dateFromInput.value = "";
            dateToInput.value = "";
            typeInput.value = "all";

            statusInput.closest("form").submit();
        });
    });


    // Function to toggle approve a sighting
    function toggleApprove(id) {
        fetch('/toggle_approve_sighting/' + id, { method: 'POST' })
            .then(response => response.json())
            .then(data => {
                if (data.success) {
                    // Remove the approved card from the view
                    removeCardFromView(id);
                } else {
                    console.error('Failed to change approval status:', data.error);
                }
            })
            .catch(error => console.error('Error:', error));
    }


    function fetchReport(id) {
        fetch('/get_sighting/' + id)
            .then(response => response.json())
            .then(data => {
                openModal(data);
            })
            .catch(error => console.error('Error:', error));
    }

    function openModal(id) {
        document.body.style.overflow = 'hidden';
        clearTabClickListeners();
        fetch('/get_sighting/' + id)
            .then(response => {
                if (!response.ok) throw new Error('Network response was not ok');
                return response.json();
            })
            .then(data => {
                let tabGeneralInfo = document.getElementById('tab-general-info');
                let tabLocationInfo = document.getElementById('tab-location-info');
                let tabContent = document.getElementById('tab-content');

                // Set initial content
                tabContent.innerHTML = generateGeneralInfo(data);
                setActiveTab(tabGeneralInfo);

                // Add click listeners to tab buttons
                addTabClickListener(tabGeneralInfo, generateGeneralInfo, data);
                addTabClickListener(tabLocationInfo, generateLocationInfo, data);

                // Show the modal
                document.getElementById('modal').classList.remove('hidden');

                // Disable inputs if the sighting has been approved
                let reportCard = document.querySelector(`[data-report-id="${id}"]`);
                let isApproved = reportCard.getAttribute('data-approved') === 'true';
                disableInputsIfApproved(isApproved);
                addEditButtonIfApproved(isApproved);
            })
            .catch(error => console.error('Error:', error));
    }


    // Existing function to add the edit button
    function addEditButtonIfApproved(isApproved) {
        const actionContainer = document.querySelector('.action-container');
        let existingButton = document.getElementById('edit-button');
    
        // Remove the existing button if there is one
        if (existingButton) {
            existingButton.remove();
        }
    
        // Create the button only if it is approved (i.e., editable)
        if (isApproved) {
            const editButton = document.createElement('button');
            editButton.type = "button";
            editButton.id = "edit-button";
            editButton.onclick = toggleEdit;
            editButton.style.minWidth = "2rem";
            editButton.innerHTML = `
                <img loading="lazy" src="/static/images/svg/edit.svg" alt="Edit" class="w-4 h-4 md:w-5 md:h-5">
            `;
            editButton.className = "p-1 transition-colors duration-200 rounded focus:outline-none hover:bg-green-200 relative";
            actionContainer.insertBefore(editButton, actionContainer.firstChild);
        }
    }
    

    function toggleEdit() {
        let inputs = document.querySelectorAll('.input-field-admin, .textInputAdmin');
        let isDisabled = inputs[0].disabled;
        let editButton = document.getElementById('edit-button');

        if (isDisabled) {
            if (confirm('Möchten Sie die Bearbeitung aktivieren? Änderungen werden gespeichert.')) {
                inputs.forEach(input => {
                    input.disabled = !isDisabled;
                });
                editButton.classList.remove('hover:bg-green-200');
                editButton.classList.add('bg-green-200', 'hover:bg-red-200');
            }
        } else {
            inputs.forEach(input => {
                input.disabled = !isDisabled;
            });
            editButton.classList.remove('bg-green-200', 'hover:bg-red-200');
            editButton.classList.add('hover:bg-green-200');
        }
    }

    function disableInputsIfApproved(isApproved) {
        let inputs = document.querySelectorAll('.input-field-admin, .textInputAdmin');
        inputs.forEach(input => {
            input.disabled = isApproved;
        });
    }


    function addTabClickListener(tabElement, contentGenerator, data) {
        let isApproved = document.querySelector(`[data-report-id="${data.id_meldung}"]`).getAttribute('data-approved') === 'true';
        tabElement.onclick = function () {
            if (!this.classList.contains('active')) {
                document.getElementById('tab-content').innerHTML = contentGenerator(data);
                setActiveTab(this);
                disableInputsIfApproved(isApproved);

                if (contentGenerator === generateLocationInfo) {
                    initiateMap(data);
                }
            }
        };
    }


    function clearTabClickListeners() {
        let tabGeneralInfo = document.getElementById('tab-general-info');
        let tabLocationInfo = document.getElementById('tab-location-info');

        tabGeneralInfo.onclick = null;
        tabLocationInfo.onclick = null;
    }



    function initiateMap(data) {
        setTimeout(function () {
            let lat = parseFloat(data.latitude.replace(',', '.'));
            let lng = parseFloat(data.longitude.replace(',', '.'));
            let map = L.map('map').setView([lat, lng], 13);

            L.tileLayer('https://{s}.tile.openstreetmap.org/{z}/{x}/{y}.png', {
                maxZoom: 18,
                tileSize: 512,
                zoomOffset: -1
            }).addTo(map);

            L.marker([lat, lng]).addTo(map);

            // Redraw tiles after the modal is shown
            map.invalidateSize();
        }, 0);
    }

    function changeGenderCount(id, type, newCount) {
        fetch(`/change_mantis_count/${id}`, {
            method: 'POST',
            body: new URLSearchParams({ type: type, new_count: newCount }),
            headers: { 'Content-Type': 'application/x-www-form-urlencoded' }
        })
            .then(response => response.json())
            .then(data => {
                if (data.success) {
                } else {
                    console.error('Failed to change count:', data.error);
                }
            });
    }


    function changeMetaData(id, type, newContent) {
        fetch(`/change_mantis_meta_data/${id}`, {

            method: 'POST',
            body: new URLSearchParams({ id: id, type: type, new_data: newContent }),
            headers: { 'Content-Type': 'application/x-www-form-urlencoded' }
        })
            .then(response => response.json())
            .then(data => {
                if (data.success) {
                } else {
                    console.error('Failed to change metadata:', data.error);
                }
            });
    }

    function setActiveTab(tab) {
        // Remove 'active' class from all tabs
        let tabs = [document.getElementById('tab-general-info'), document.getElementById('tab-location-info')];
        tabs.forEach(t => t.classList.remove('active'));
        // Add 'active' class to the selected tab
        tab.classList.add('active');
    }



    function openImageModal(imageUrl) {
        document.body.style.overflow = 'hidden';
        document.getElementById('modalImage').src = imageUrl;
        document.getElementById('imageModal').style.display = 'block';
    }

    function closeImageModal() {
        document.getElementById('imageModal').style.display = 'none';
        document.body.style.overflow = 'auto';
    }

    function openImageNewTab() {
        let modalImage = document.getElementById('modalImage');
        window.open(modalImage.src, '_blank');
    }

    function generateGeneralInfo(data) {
        let mantis_types = ['Männchen', 'Weiblich', 'Nymphe', 'Oothek', 'Andere', 'Anzahl'];
        let gender_counts = [data.art_m, data.art_w, data.art_n, data.art_o, data.art_f, data.tiere];

        let html = `<div class="flex flex-wrap -mx-4 overflow-hidden">
                        <div class="w-full px-4 my-4 overflow-hidden lg:w-1/2">
                            <div class="p-6 bg-white rounded-lg shadow-md">
                                <div class="grid grid-cols-2 gap-4">
                                    ${mantis_types.map((type, i) => `
                                        <div>
                                            <label for="mantis-count-${type}" class="block text-sm font-medium text-gray-700">${type}</label>
                                            <input id="mantis-count-${type}" type="number" min="0"
                                            value="${gender_counts[i]}"
                                            onchange="changeGenderCount(${data.id_meldung}, '${type}', this.value)"
                                            class="w-full input-field-admin" >
                                        </div>
                                    `).join('')}
                                </div>
                            </div>
                        </div>
                        <div class="w-full px-4 my-4 overflow-hidden lg:w-1/2">
                            <div class="p-6 space-y-4 bg-white rounded-lg shadow-md">
                                <p><strong>Report ID:</strong> ${data.id_meldung}</p>
                                <p><strong>Date Reported:</strong> ${data.dat_meld.replace(/\d{2}:\d{2}:\d{2} GMT/, '')}</p>
                                <div class="bg-gray-100 rounded-lg">
                                    <p class="font-semibold">User Info:</p>
                                    <p><strong>Name:</strong> ${data.user_name}</p>
                                    <p><strong>Email:</strong> ${data.user_kontakt}</p>
                                    <p><strong>User ID:</strong> ${data.user_id.length > 15 ? data.user_id.substring(0, 12) + '...' : data.user_id}</p>
                                    <p><strong>Role:</strong> ${data.user_rolle}</p>
                                </div>
                            </div>
                        </div>
                    </div>
                    <div class="p-6 mt-6 bg-white rounded-lg shadow-md">
                        <p class="font-semibold">Kommentar (Melder):</p>
                        <div class="p-3 mt-2 overflow-auto bg-gray-100 rounded-lg" style="max-height: 150px;">${data.anm_melder.replace(/\n/g, '<br />')}</div>
                    </div>

                    <div class="p-6 mt-6 bg-white rounded-lg shadow-md">
                        <div class="grid grid-cols-1 gap-4">
                            <div>
                                <p class="font-semibold">Fundortquelle:</p>
                                <input type="text" class="w-full mt-1 input-field-admin"
                                name="fo_quelle"
                                onchange="changeMetaData(${data.id_meldung},'fo_quelle', this.value)"
                                value=${data.fo_quelle}>
                            </div>

                            <div>
                                <p class="font-semibold">Amt:</p>
                                <input type="text" class="w-full mt-1 input-field-admin"
                                        name="amt"
                                        onchange="changeMetaData(${data.id_meldung},'amt', this.value)"
                                        ${"value='" + (data.amt || "") + "'"}>
                            </div>

                            <div>
                                <p class="font-semibold">Messtischblatt:</p>
                                <a href="${'https://susudata.de/messtisch/tk25.html?lat='+(data.latitude)+'&lng='+(data.longitude)+'&zoom=15&marker=Fundort'}" target="_blank" class="text-blue-500 underline">Karte</a>
                                <input type="text" class="w-full mt-1 input-field-admin"
                                        name="mtb"
                                        onchange="changeMetaData(${data.id_meldung},'mtb', this.value)"
                                        ${"value='" + (data.mtb || "") + "'"}>
                            </div>

                            <div>
                                <p class="mb-2 font-semibold">Kommentar (Reviewer):</p>
                                <div class="px-3 py-2 mr-3 overflow-auto bg-gray-100 rounded-lg details-text" style="max-height: 150px;">
                                     <textarea class="w-full h-full bg-transparent border-none outline-none resize-none textInputAdmin"
                                               name="anm_bearbeiter"
                                               onchange="changeMetaData(${data.id_meldung},'anm_bearbeiter', this.value)"
                                               >${data.anm_bearbeiter || ""}</textarea>
           
                            </div>
                        </div>
                    </div>`;

        return html;
    }

    function generateLocationInfo(data) {
        return `<div class="p-6 bg-white rounded-lg shadow-md">
                    <p><strong>Location ID:</strong> ${data.fo_zuordnung}</p>
                    <div id="map" class="mt-4 overflow-hidden rounded-lg" style="height: 350px; width: 100%;"></div>
                    <div class="grid grid-cols-2 gap-4 mt-4">
                        <div>
                            <p class="font-semibold">Latitude:</p>
                            <input type="text" class="w-full mt-1 input-field-admin"
                                   name="latitude"
                                   onchange="changeMetaData(${data.id_meldung},'latitude', this.value)"
                                   ${"value='" + (data.latitude || "") + "'"}>
                        </div>
                        <div>
                            <p class="font-semibold">Longitude:</p>
                            <input type="text" class="w-full mt-1 input-field-admin"
                                   name="longitude"
                                   onchange="changeMetaData(${data.id_meldung},'longitude', this.value)"
                                   ${"value='" + (data.longitude || "") + "'"}>
                        </div>
                    </div>
                </div>`;
    }


    function closeModal() {
        // Hide modal
        document.body.style.overflow = 'auto';
        document.getElementById('modal').classList.add('hidden');
        clearTabClickListeners(); // Clear listeners when the modal is closed
    }

    // Function to delete a sighting
    function deleteSighting(id) {
        let confirmDelete = confirm('Sind Sie sicher, dass Sie die Meldung löschen möchten?');
        if (confirmDelete) {
            fetch('/delete_sighting/' + id, { method: 'POST' })
                .then(response => response.json())
                .then(data => {
                    removeCardFromView(id);
                })
                .catch(error => console.error('Error:', error));
        }
    }

    // Function to undo a delete
    function undoDelete(id) {
        let confirmUndo = confirm('Sind Sie sicher, dass Sie die Löschung der Meldung rückgängig machen möchten?');
        if (confirmUndo) {
            fetch('/undelete_sighting/' + id, { method: 'POST' })
                .then(response => response.json())
                .then(data => {
                    removeCardFromView(id);
                })
                .catch(error => console.error('Error:', error));
        }
    }

    function removeCardFromView(id) {
        let card = document.querySelector(`[data-report-id="${id}"]`);
        let followingCards = Array.from(document.querySelectorAll(`[data-report-id]`)).slice(Array.from(document.querySelectorAll(`[data-report-id]`)).indexOf(card) + 1);

        card.classList.add('fade-out');

        // Allow animation to complete before removing the card
        setTimeout(function () {
            card.remove();
            // add slide in animation to following cards
            followingCards.forEach((followingCard) => {
                followingCard.classList.add('slide-in');
                setTimeout(() => {
                    followingCard.classList.remove('slide-in');
                }, 500);
            });

            // Adjust the footer position after the card is removed
            adjustFooterPosition();

        }, 500); // matches the duration of the fade-out animation
    }


    function exportData(exportType) {
        var exportButton = document.getElementById("dropdownExportButton");
        // Add loading animation to the button
        exportButton.innerHTML = '<svg class="w-5 h-5 mx-auto text-gray-100 animate-spin" xmlns="http://www.w3.org/2000/svg" fill="none" viewBox="0 0 24 24"><circle class="opacity-25" cx="12" cy="12" r="10" stroke="currentColor" stroke-width="4"></circle><path class="opacity-75" fill="currentColor" d="M4 12a8 8 0 018-8V0C5.373 0 0 5.373 0 12h4zm2 5.291A7.962 7.962 0 014 12H0c0 3.042 1.135 5.824 3 7.938l3-2.647z"></path></svg>';
        var url = "/admin/export/xlsx/" + exportType;
        window.location.href = url;

        // Set a timer to reset the button after 5 seconds
        setTimeout(function () {
            exportButton.innerHTML = 'Export<svg class="w-4 h-4 mr-2" xmlns="http://www.w3.org/2000/svg" fill="none" viewbox="0 0 24 24" stroke-width="2" stroke="currentColor" aria-hidden="true"><path stroke-linecap="round" stroke-linejoin="round" d="M3 16.5v2.25A2.25 2.25 0 005.25 21h13.5A2.25 2.25 0 0021 18.75V16.5m-13.5-9L12 3m0 0l4.5 4.5M12 3v13.5" /></svg>';
        }, 5000); // adjust the time as necessary
    }


</script>


{% endblock content %}<|MERGE_RESOLUTION|>--- conflicted
+++ resolved
@@ -105,7 +105,6 @@
                             <input type="date" id="dateTo" name="dateTo" value="{{ request.args.get('dateTo', '') }}" class="w-full p-2 text-sm rounded-md shadow-sm focus:ring-2 focus:ring-green-500 focus:border-transparent">
                         </div>
                     </div>
-<<<<<<< HEAD
                     <div class="flex justify-between mt-4 space-x-4">
                         <button id="clearFilters" type="button" class="flex items-center justify-center w-24 px-2 py-1 text-sm text-red-500 border border-red-500 rounded-md shadow-sm hover:bg-red-50 focus:ring-2 focus:ring-red-500 focus:ring-offset-2 focus:border-transparent">
                             <svg xmlns="http://www.w3.org/2000/svg" fill="none" viewBox="0 0 24 24" stroke="currentColor" class="w-4 h-4 mr-1">
@@ -122,39 +121,6 @@
                     <input type="hidden" name="search_type" value="{{ request.args.get('search_type', '') }}">
                 </form>
             </div>
-=======
-                </div>
-                <div class="space-y-1">
-                    <label for="dateFrom" class="block text-sm font-semibold text-gray-700">Datum von</label>
-                    <input type="date" id="dateFrom" name="dateFrom" value="{{ request.args.get('dateFrom', '') }}"
-                        class="w-full p-2 text-sm rounded-md shadow-sm focus:ring-2 focus:ring-green-500 focus:border-transparent">
-                </div>
-                <div class="space-y-1">
-                    <label for="dateTo" class="block text-sm font-semibold text-gray-700">Datum bis</label>
-                    <input type="date" id="dateTo" name="dateTo" value="{{ request.args.get('dateTo', '') }}"
-                        class="w-full p-2 text-sm rounded-md shadow-sm focus:ring-2 focus:ring-green-500 focus:border-transparent">
-                </div>
-                <div class="flex justify-between mt-4 space-x-4">
-                    <button id="clearFilters" type="button"
-                        class="flex items-center justify-center w-24 px-2 py-1 text-sm text-red-500 border border-red-500 rounded-md shadow-sm hover:bg-red-50 focus:ring-2 focus:ring-red-500 focus:ring-offset-2 focus:border-transparent">
-                        <svg xmlns="http://www.w3.org/2000/svg" fill="none" viewBox="0 0 24 24" stroke="currentColor"
-                            class="w-4 h-4 mr-1">
-                            <path strokeLinecap="round" strokeLinejoin="round" strokeWidth="2" d="M6 18L18 6M6 6l12 12"></path>
-                        </svg>
-                        Löschen
-                    </button>
-                    <button type="submit"
-                        class="w-1/2 px-4 py-2 text-gray-100 bg-green-500 rounded-md shadow-sm hover:bg-green-600 focus:ring-2 focus:ring-green-500 focus:ring-offset-2 focus:border-transparent">
-                        Filtern
-                    </button>
-                </div>
-            
-                <input type="hidden" name="q" value="{{ request.args.get('q', '') }}">
-                <input type="hidden" name="sort_order" value="{{ request.args.get('sort_order', '') }}">
-                <input type="hidden" name="search_type" value="{{ request.args.get('search_type', '') }}">
-            </form>
-        </div>
->>>>>>> 4c66087a
         
         </div>
     
