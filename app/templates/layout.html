--- conflicted
+++ resolved
@@ -23,115 +23,6 @@
 </head>
 
 <body class="antialiased bg-gray-100">
-<<<<<<< HEAD
-  <div class="topContainer">
-    <div class="relative bg-fixed bg-center bg-no-repeat bg-cover"
-      style="background-image: url('{{ url_for('static', filename='images/berger03.avif') }}');">
-      <nav id="navbar" class="fixed top-0 left-0 z-50 w-full transition-all duration-500 ease-in-out transform">
-        <div class="container flex items-center justify-between px-4 py-3 mx-auto">
-          <a href="/" class="flex items-center font-extrabold text-gray-100">
-            <img loading="lazy" src="{{ url_for('static', filename='favicon.ico') }}"
-              alt="Logo des Mantis-Religiosa-Projekts" class="h-6 mr-2 sm:h-9" />
-            <span class="text-2xl text-gray-100 link link-underline ">Mitmachprojekt</span>
-          </a>
-          <div class="items-center hidden md:flex">
-            <a href="{{ url_for('main.index') }}"
-              class="mantis-top-menu"
-              title="Startseite">
-              <span class="text-gray-100 link link-underline ">Start</span>
-            </a>
-            <a href="{{ url_for('main.mantis_religiosa') }}"
-              class="mantis-top-menu"
-              title="Informationen zur Gottesanbeterin">
-              <span class="text-gray-100 link link-underline ">Gottesanbeterin</span>
-            </a>
-            <a href="{{ url_for('data.report') }}"
-              class="mantis-top-menu"
-              title="Melden Sie eine Gottesanbeterin-Sichtung">
-              <span class="text-gray-100 link link-underline ">Melden</span>
-            </a>
-            <a href="{{ url_for('data.show_map', year=current_year) }}"
-              class="mantis-top-menu"
-              title="Statistiken und Auswertungen">
-              <span class="text-gray-100 link link-underline ">Auswertungen</span>
-            </a>
-            {% if request.path.startswith('/reviewer') or request.path.startswith('/statistik') or
-            request.path.startswith('/superuser') or request.path.startswith('/galerie') or
-            request.path.startswith('/adminPanel') %}
-            <div class="relative">
-              <button id="dropdownReviewerButton" data-dropdown-toggle="dropdownReviewer"
-                class="text-gray-100 bg-green-600 hover:bg-green-500 focus:ring-4 focus:ring-green-300 font-medium rounded-lg text-sm px-4 py-2.5 text-center inline-flex items-center"
-                type="button" aria-expanded="false" aria-haspopup="true">
-                <svg class="w-4 h-4" fill="none" stroke="currentColor" viewBox="0 0 24 24"
-                  xmlns="http://www.w3.org/2000/svg">
-                  <path stroke-linecap="round" stroke-linejoin="round" stroke-width="2" d="M12 4v16m8-8H4"></path>
-                </svg>
-              </button>
-              <div id="dropdownReviewer"
-                class="hidden bg-white divide-y divide-gray-100 rounded shadow w-44 ">
-                <ul class="py-1 text-sm text-gray-700 " aria-labelledby="dropdownReviewerButton">
-                  <li>
-                    <a href="{{'/reviewer/'+ user_id }}" class="block px-4 py-2 hover:bg-gray-100">Reviewer</a>
-                  </li>
-                  <li>
-                    <a href="{{'/statistik/'+ user_id }}" class="block px-4 py-2 hover:bg-gray-100">Statistics</a>
-                  </li>
-                  <li>
-                    <a href="/galerie" class="block px-4 py-2 hover:bg-gray-100">Galerie</a>
-                  </li>
-                  <!--TODO-->
-                  <li>
-                    <a href="/admin/database" class="block px-4 py-2 hover:bg-gray-100">Superuser</a>
-                  </li>
-                </ul>
-              </div>
-            </div>
-            {% endif %}
-          </div>
-          <!-- Mobile Menu -->
-          <div class="md:hidden">
-            <button class="mobile-menu-button" aria-label="Open mobile menu">
-              <svg class="w-6 h-6 text-gray-100 transition-transform duration-200 transform" fill="currentColor"
-                viewBox="0 0 20 20" xmlns="http://www.w3.org/2000/svg">
-                <path fill-rule="evenodd" clip-rule="evenodd"
-                  d="M3 5a1 1 0 011-1h12a1 1 0 110 2H4a1 1 0 01-1-1zM3 10a1 1 0 011-1h12a1 1 0 110 2H4a1 1 0 01-1-1zM3 15a1 1 0 011-1h12a1 1 0 110 2H4a1 1 0 01-1-1z" />
-              </svg>
-            </button>
-            <div
-              class="absolute left-0 w-full transition-all duration-500 origin-top transform scale-y-0 bg-green-700 rounded-lg opacity-0 top-full mobile-menu">
-              <a href="{{ url_for('main.index') }}"
-                class="mantis-top-mobile"
-                title="Startseite des Mitmachprojekts Mantis">Start</a>
-              <a href="{{ url_for('main.mantis_religiosa') }}"
-                class="mantis-top-mobile"
-                title="Informationen zur Gottesanbeterin Mantis">Gottesanbeterin</a>
-              <a href="{{ url_for('data.report') }}"
-                class="mantis-top-mobile"
-                title="Melden Sie eine Sichtung der Gottesanbeterin Mantis">Melden</a>
-              <a href="{{ url_for('data.show_map') }}"
-                class="mantis-top-mobile"
-                title="Auswertungen der Mantis-Meldungen">Auswertungen</a>
-              {% if request.path.startswith('/reviewer') or request.path.startswith('/statistics') or
-              request.path.startswith('/superuser') or request.path.startswith('/gallerie')%}
-              <div class="relative group">
-                <button id="mobileDropdownButton" data-dropdown-toggle="mobileDropdownContent"
-			                class="transition-colors duration-300 rounded-lg hover:bg-green-500 text-gray-100 bg-green-700 focus:ring-4 focus:ring-green-300 font-medium text-lg px-4 py-2.5 text-center inline-flex items-center w-full justify-center" aria-label="Open extra menu">
-                    Extra
-                    <svg class="w-4 h-4 ml-2" fill="none" stroke="currentColor" viewBox="0 0 24 24" xmlns="http://www.w3.org/2000/svg"><path stroke-linecap="round" stroke-linejoin="round" stroke-width="2" d="M19 9l-7 7-7-7"></path></svg>
-                </button>
-                <div id="mobileDropdownContent" class="absolute z-10 hidden w-full text-gray-100 bg-green-700 divide-y divide-gray-100 rounded oben group-focus:block">
-                    <ul class="py-1 text-lg text-center" aria-labelledby="mobileDropdownButton">
-                        <li><a href="{{'/reviewer/'+ user_id }}" class="block px-4 py-2 transition-colors duration-300 rounded-lg hover:bg-green-500">Reviewer</a></li>
-                        <li><a href="{{'/statistik/'+ user_id }}" class="block px-4 py-2 transition-colors duration-300 rounded-lg hover:bg-green-500">Statistics</a></li>
-                        <li><a href="/galerie" class="block px-4 py-2 transition-colors duration-300 rounded-lg hover:bg-green-500">Galerie</a></li>
-                        <li><a href="/adminPanel" class="block px-4 py-2 transition-colors duration-300 rounded-lg hover:bg-green-500">Superuser</a></li>
-                    </ul>
-                </div>
-            </div>
-              {% endif %}
-            </div>
-          </div>
-=======
 	<header class="fixed top-0 left-0 right-0 transition-colors duration-300" style="z-index: 9998;">
 		<nav class="container flex items-center justify-between px-4 py-3 mx-auto">
 			<a href="/" class="flex items-center text-2xl font-extrabold text-gray-100">
@@ -200,7 +91,6 @@
 	const mobileMenu = document.getElementById('mobile-menu');
 	const menuIcon = document.getElementById('menu-icon');
 	let isMobileMenuOpen = false;
->>>>>>> 57c5622b
 
 	window.addEventListener("scroll", () => {
 		if (window.scrollY > 0) {
