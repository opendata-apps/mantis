###
# app configuration
# https://docs.pylonsproject.org/projects/pyramid/en/latest/narr/environment.html
###

[app:main]
use = egg:mantis

pyramid.reload_templates = true
pyramid.debug_authorization = false
pyramid.debug_notfound = false
pyramid.debug_routematch = false
pyramid.default_locale_name = en
pyramid.includes =
    pyramid_debugtoolbar

sqlalchemy.url = sqlite:///%(here)s/mantis.sqlite

retry.attempts = 3

# By default, the toolbar only appears for clients from IP addresses
# '127.0.0.1' and '::1'.
# debugtoolbar.hosts = 127.0.0.1 ::1

[pshell]
setup = mantis.pshell.setup

###
# wsgi server configuration
###

[alembic]
# path to migration scripts
script_location = mantis/alembic
file_template = %%(year)d%%(month).2d%%(day).2d_%%(rev)s
# file_template = %%(rev)s_%%(slug)s

[server:main]
use = egg:waitress#main
<<<<<<< HEAD
listen = 10.128.201.129:6544
=======
listen = 0.0.0.0:6544
>>>>>>> 03ee4061

###
# logging configuration
# https://docs.pylonsproject.org/projects/pyramid/en/latest/narr/logging.html
###

[loggers]
keys = root, mantis, sqlalchemy, alembic

[handlers]
keys = console

[formatters]
keys = generic

[logger_root]
level = INFO
handlers = console

[logger_mantis]
level = DEBUG
handlers =
qualname = mantis

[logger_sqlalchemy]
level = WARN
handlers =
qualname = sqlalchemy.engine
# "level = INFO" logs SQL queries.
# "level = DEBUG" logs SQL queries and results.
# "level = WARN" logs neither.  (Recommended for production systems.)

[logger_alembic]
level = INFO
handlers =
qualname = alembic

[handler_console]
class = StreamHandler
args = (sys.stderr,)
level = NOTSET
formatter = generic

[formatter_generic]
format = %(asctime)s %(levelname)-5.5s [%(name)s:%(lineno)s][%(threadName)s] %(message)s
<|MERGE_RESOLUTION|>--- conflicted
+++ resolved
@@ -37,11 +37,7 @@
 
 [server:main]
 use = egg:waitress#main
-<<<<<<< HEAD
-listen = 10.128.201.129:6544
-=======
-listen = 0.0.0.0:6544
->>>>>>> 03ee4061
+listen = 10.128.201.112:6544
 
 ###
 # logging configuration
